{
  "name": "mlflow-tracing",
  "version": "0.1.1",
  "description": "TypeScript implementation of MLflow Tracing SDK for LLM observability",
  "repository": {
    "type": "git",
    "url": "https://github.com/mlflow/mlflow.git"
  },
  "homepage": "https://mlflow.org/",
  "author": {
    "name": "MLflow",
    "url": "https://mlflow.org/"
  },
  "bugs": {
    "url": "https://github.com/mlflow/mlflow/issues"
  },
  "license": "Apache-2.0",
  "keywords": [
    "mlflow",
    "tracing",
    "observability",
    "opentelemetry",
    "llm",
    "javascript",
    "typescript"
  ],
  "main": "dist/index.js",
  "types": "dist/index.d.ts",
  "scripts": {
    "build": "tsc",
    "test": "jest",
    "lint": "eslint . --ext .ts",
    "lint:fix": "eslint . --ext .ts --fix",
    "format": "prettier --write .",
    "format:check": "prettier --check ."
  },
  "dependencies": {
    "@opentelemetry/api": "^1.9.0",
    "@opentelemetry/sdk-node": "^0.201.1",
    "@types/json-bigint": "^1.0.4",
    "fast-safe-stringify": "^2.1.1",
    "ini": "^5.0.0",
    "json-bigint": "^1.0.0"
  },
  "devDependencies": {
    "@types/ini": "^4.1.1",
    "@types/jest": "^29.5.3",
    "@types/node": "^20.4.5",
    "@typescript-eslint/eslint-plugin": "^6.21.0",
    "@typescript-eslint/parser": "^6.21.0",
<<<<<<< HEAD
    "@anthropic-ai/sdk": "^0.32.0",
    "openai": "^4.0.0",
=======
>>>>>>> e2f39351
    "eslint": "^8.57.1",
    "jest": "^29.6.2",
    "msw": "^2.10.3",
    "prettier": "^3.5.3",
    "ts-jest": "^29.1.1",
    "tsx": "^4.7.0",
    "typescript": "^5.8.3",
    "whatwg-fetch": "^3.6.20"
  },
  "engines": {
    "node": ">=18"
  },
  "files": [
    "dist/"
  ]
}<|MERGE_RESOLUTION|>--- conflicted
+++ resolved
@@ -48,11 +48,6 @@
     "@types/node": "^20.4.5",
     "@typescript-eslint/eslint-plugin": "^6.21.0",
     "@typescript-eslint/parser": "^6.21.0",
-<<<<<<< HEAD
-    "@anthropic-ai/sdk": "^0.32.0",
-    "openai": "^4.0.0",
-=======
->>>>>>> e2f39351
     "eslint": "^8.57.1",
     "jest": "^29.6.2",
     "msw": "^2.10.3",
