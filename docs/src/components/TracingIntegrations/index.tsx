--- conflicted
+++ resolved
@@ -138,21 +138,6 @@
     link: '/genai/tracing/integrations/listing/instructor',
   },
   {
-<<<<<<< HEAD
-    id: 'swarm',
-    name: 'OpenAI Swarm',
-    logoPath: '/images/logos/openai-swarm-logo.png',
-    link: '/genai/tracing/integrations/listing/swarm',
-  },
-  {
-    id: 'strands',
-    name: 'Strands Agent SDK',
-    logoPath: '/images/logos/strands-logo.png',
-    link: '/genai/tracing/integrations/listing/strands',
-  },
-  {
-=======
->>>>>>> ddcf42e2
     id: 'deepseek',
     name: 'DeepSeek',
     logoPath: '/images/logos/deepseek-logo.png',
