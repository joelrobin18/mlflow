--- conflicted
+++ resolved
@@ -848,7 +848,6 @@
     "MLFLOW_CREATE_MODEL_VERSION_SOURCE_VALIDATION_REGEX", str, None
 )
 
-<<<<<<< HEAD
 #: Specifies the interval in seconds at which the tracking server automatically
 #: performs garbage collection of runs and experiments marked for deletion.
 #: (default: ``None`` meaning automatic cleanup is disabled)
@@ -857,7 +856,6 @@
 #: Specifies the minimum age of runs and experiments to be removed by the
 #: automatic garbage collection worker. Example values: ``1d2h3m``.
 MLFLOW_GC_OLDER_THAN = _EnvironmentVariable("MLFLOW_GC_OLDER_THAN", str, None)
-=======
 #: Maximum number of root fields to include in the MLflow server GraphQL request.
 #: (default: ``10``)
 MLFLOW_SERVER_GRAPHQL_MAX_ROOT_FIELDS = _EnvironmentVariable(
@@ -868,5 +866,4 @@
 #: (default: ``10``)
 MLFLOW_SERVER_GRAPHQL_MAX_ALIASES = _EnvironmentVariable(
     "MLFLOW_SERVER_GRAPHQL_MAX_ALIASES", int, 10
-)
->>>>>>> 4a4c860a
+)