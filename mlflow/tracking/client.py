"""
Internal package providing a Python CRUD interface to MLflow experiments, runs, registered models,
and model versions. This is a lower level API than the :py:mod:`mlflow.tracking.fluent` module,
and is exposed in the :py:mod:`mlflow.tracking` module.
"""

import contextlib
import json
import logging
import os
import posixpath
import re
import sys
import tempfile
import time
import urllib
import uuid
import warnings
from typing import TYPE_CHECKING, Any, Optional, Sequence, Union

import yaml

import mlflow
from mlflow.entities import (
    DatasetInput,
    Experiment,
    FileInfo,
    LoggedModel,
    LoggedModelInput,
    LoggedModelOutput,
    LoggedModelStatus,
    Metric,
    Param,
    Run,
    RunTag,
    Span,
    SpanStatus,
    SpanType,
    Trace,
    TraceData,
    TraceInfo,
    ViewType,
)
from mlflow.entities.assessment import (
    Assessment,
    AssessmentError,
    Expectation,
    Feedback,
)
from mlflow.entities.assessment_source import AssessmentSource
from mlflow.entities.model_registry import ModelVersion, Prompt, RegisteredModel
from mlflow.entities.model_registry.model_version_stages import ALL_STAGES
from mlflow.entities.span import NO_OP_SPAN_REQUEST_ID, NoOpSpan, create_mlflow_span
from mlflow.entities.trace_status import TraceStatus
from mlflow.environment_variables import MLFLOW_ENABLE_ASYNC_LOGGING
from mlflow.exceptions import MlflowException
from mlflow.prompt.constants import (
    IS_PROMPT_TAG_KEY,
    PROMPT_ASSOCIATED_RUN_IDS_TAG_KEY,
    PROMPT_TEXT_TAG_KEY,
)
from mlflow.prompt.registry_utils import (
    has_prompt_tag,
    require_prompt_registry,
    translate_prompt_exception,
    validate_prompt_name,
)
from mlflow.protos.databricks_pb2 import (
    BAD_REQUEST,
    FEATURE_DISABLED,
    INVALID_PARAMETER_VALUE,
    RESOURCE_DOES_NOT_EXIST,
)
from mlflow.store.artifact.utils.models import (
    get_model_name_and_version,
)
from mlflow.store.entities.paged_list import PagedList
from mlflow.store.model_registry import (
    SEARCH_MODEL_VERSION_MAX_RESULTS_DEFAULT,
    SEARCH_REGISTERED_MODEL_MAX_RESULTS_DEFAULT,
)
from mlflow.store.tracking import SEARCH_MAX_RESULTS_DEFAULT, SEARCH_TRACES_DEFAULT_MAX_RESULTS
from mlflow.tracing.constant import (
    TRACE_REQUEST_ID_PREFIX,
    SpanAttributeKey,
)
from mlflow.tracing.display import get_display_handler
from mlflow.tracing.trace_manager import InMemoryTraceManager
from mlflow.tracing.utils import exclude_immutable_tags, get_otel_attribute
from mlflow.tracking._model_registry import DEFAULT_AWAIT_MAX_SLEEP_SECONDS
from mlflow.tracking._model_registry import utils as registry_utils
from mlflow.tracking._model_registry.client import ModelRegistryClient
from mlflow.tracking._tracking_service import utils
from mlflow.tracking._tracking_service.client import TrackingServiceClient
from mlflow.tracking.artifact_utils import _upload_artifacts_to_databricks
from mlflow.tracking.multimedia import Image, compress_image_size, convert_to_pil_image
from mlflow.tracking.registry import UnsupportedModelRegistryStoreURIException
from mlflow.utils import is_uuid
from mlflow.utils.annotations import deprecated, experimental
from mlflow.utils.async_logging.run_operations import RunOperations
from mlflow.utils.databricks_utils import (
    get_databricks_run_url,
)
from mlflow.utils.logging_utils import eprint
from mlflow.utils.mlflow_tags import (
    MLFLOW_LOGGED_ARTIFACTS,
    MLFLOW_LOGGED_IMAGES,
    MLFLOW_PARENT_RUN_ID,
)
from mlflow.utils.time import get_current_time_millis
from mlflow.utils.uri import is_databricks_unity_catalog_uri, is_databricks_uri
from mlflow.utils.validation import (
    _validate_model_alias_name,
    _validate_model_name,
    _validate_model_version,
    _validate_model_version_or_stage_exists,
)

if TYPE_CHECKING:
    import matplotlib
    import numpy
    import pandas
    import PIL
    import plotly


_logger = logging.getLogger(__name__)

_STAGES_DEPRECATION_WARNING = (
    "Model registry stages will be removed in a future major release. To learn more about the "
    "deprecation of model registry stages, see our migration guide here: https://mlflow.org/docs/"
    "latest/model-registry.html#migrating-from-stages"
)


def _model_not_found(name: str) -> MlflowException:
    return MlflowException(
        f"Registered Model with name={name!r} not found.",
        RESOURCE_DOES_NOT_EXIST,
    )


class MlflowClient:
    """
    Client of an MLflow Tracking Server that creates and manages experiments and runs, and of an
    MLflow Registry Server that creates and manages registered models and model versions. It's a
    thin wrapper around TrackingServiceClient and RegistryClient so there is a unified API but we
    can keep the implementation of the tracking and registry clients independent from each other.
    """

    def __init__(self, tracking_uri: Optional[str] = None, registry_uri: Optional[str] = None):
        """
        Args:
            tracking_uri: Address of local or remote tracking server. If not provided, defaults
                to the service set by ``mlflow.tracking.set_tracking_uri``. See
                `Where Runs Get Recorded <../tracking.html#where-runs-get-recorded>`_
                for more info.
            registry_uri: Address of local or remote model registry server. If not provided,
                defaults to the service set by ``mlflow.tracking.set_registry_uri``. If
                no such service was set, defaults to the tracking uri of the client.
        """
        final_tracking_uri = utils._resolve_tracking_uri(tracking_uri)
        self._registry_uri = registry_utils._resolve_registry_uri(registry_uri, tracking_uri)
        self._tracking_client = TrackingServiceClient(final_tracking_uri)
        # `MlflowClient` also references a `ModelRegistryClient` instance that is provided by the
        # `MlflowClient._get_registry_client()` method. This `ModelRegistryClient` is not explicitly
        # defined as an instance variable in the `MlflowClient` constructor; an instance variable
        # is assigned lazily by `MlflowClient._get_registry_client()` and should not be referenced
        # outside of the `MlflowClient._get_registry_client()` method

    @property
    def tracking_uri(self):
        return self._tracking_client.tracking_uri

    def _get_registry_client(self):
        """Attempts to create a ModelRegistryClient if one does not already exist.

        Raises:
            MlflowException: If the ModelRegistryClient cannot be created. This may occur, for
            example, when the registry URI refers to an unsupported store type (e.g., the
            FileStore).

        Returns:
            A ModelRegistryClient instance.
        """
        # Attempt to fetch a `ModelRegistryClient` that is lazily instantiated and defined as
        # an instance variable on this `MlflowClient` instance. Because the instance variable
        # is undefined until the first invocation of _get_registry_client(), the `getattr()`
        # function is used to safely fetch the variable (if it is defined) or a NoneType
        # (if it is not defined)
        registry_client_attr = "_registry_client_lazy"
        registry_client = getattr(self, registry_client_attr, None)
        if registry_client is None:
            try:
                registry_client = ModelRegistryClient(self._registry_uri, self.tracking_uri)
                # Define an instance variable on this `MlflowClient` instance to reference the
                # `ModelRegistryClient` that was just constructed. `setattr()` is used to ensure
                # that the variable name is consistent with the variable name specified in the
                # preceding call to `getattr()`
                setattr(self, registry_client_attr, registry_client)
            except UnsupportedModelRegistryStoreURIException as exc:
                raise MlflowException(
                    "Model Registry features are not supported by the store with URI:"
                    f" '{self._registry_uri}'. Stores with the following URI schemes are supported:"
                    f" {exc.supported_uri_schemes}.",
                    FEATURE_DISABLED,
                )
        return registry_client

    # Tracking API

    def get_run(self, run_id: str) -> Run:
        """
        Fetch the run from backend store. The resulting :py:class:`Run <mlflow.entities.Run>`
        contains a collection of run metadata -- :py:class:`RunInfo <mlflow.entities.RunInfo>`,
        as well as a collection of run parameters, tags, and metrics --
        :py:class:`RunData <mlflow.entities.RunData>`. It also contains a collection of run
        inputs (experimental), including information about datasets used by the run --
        :py:class:`RunInputs <mlflow.entities.RunInputs>`. In the case where multiple metrics with
        the same key are logged for the run, the :py:class:`RunData <mlflow.entities.RunData>`
        contains the most recently logged value at the largest step for each metric.

        Args:
            run_id: Unique identifier for the run.

        Returns:
            A single :py:class:`mlflow.entities.Run` object, if the run exists. Otherwise,
            raises an exception.


        .. code-block:: python
            :caption: Example

            import mlflow
            from mlflow import MlflowClient

            with mlflow.start_run() as run:
                mlflow.log_param("p", 0)

            # The run has finished since we have exited the with block
            # Fetch the run
            client = MlflowClient()
            run = client.get_run(run.info.run_id)
            print(f"run_id: {run.info.run_id}")
            print(f"params: {run.data.params}")
            print(f"status: {run.info.status}")

        .. code-block:: text
            :caption: Output

            run_id: e36b42c587a1413ead7c3b6764120618
            params: {'p': '0'}
            status: FINISHED

        """
        return self._tracking_client.get_run(run_id)

    def get_parent_run(self, run_id: str) -> Optional[Run]:
        """Gets the parent run for the given run id if one exists.

        Args:
            run_id: Unique identifier for the child run.

        Returns:
            A single :py:class:`mlflow.entities.Run` object, if the parent run exists. Otherwise,
            returns None.

        .. code-block:: python
            :test:
            :caption: Example

            import mlflow
            from mlflow import MlflowClient

            # Create nested runs
            with mlflow.start_run():
                with mlflow.start_run(nested=True) as child_run:
                    child_run_id = child_run.info.run_id

            client = MlflowClient()
            parent_run = client.get_parent_run(child_run_id)

            print(f"child_run_id: {child_run_id}")
            print(f"parent_run_id: {parent_run.info.run_id}")

        .. code-block:: text
            :caption: Output

            child_run_id: 7d175204675e40328e46d9a6a5a7ee6a
            parent_run_id: 8979459433a24a52ab3be87a229a9cdf

        """
        child_run = self._tracking_client.get_run(run_id)
        parent_run_id = child_run.data.tags.get(MLFLOW_PARENT_RUN_ID)
        if parent_run_id is None:
            return None
        return self._tracking_client.get_run(parent_run_id)

    def get_metric_history(self, run_id: str, key: str) -> list[Metric]:
        """Return a list of metric objects corresponding to all values logged for a given metric.

        Args:
            run_id: Unique identifier for run.
            key: Metric name within the run.

        Returns:
            A list of :py:class:`mlflow.entities.Metric` entities if logged, else empty list.

        .. code-block:: python
            :caption: Example

            from mlflow import MlflowClient


            def print_metric_info(history):
                for m in history:
                    print(f"name: {m.key}")
                    print(f"value: {m.value}")
                    print(f"step: {m.step}")
                    print(f"timestamp: {m.timestamp}")
                    print("--")


            # Create a run under the default experiment (whose id is "0"). Since this is low-level
            # CRUD operation, the method will create a run. To end the run, you'll have
            # to explicitly end it.
            client = MlflowClient()
            experiment_id = "0"
            run = client.create_run(experiment_id)
            print(f"run_id: {run.info.run_id}")
            print("--")

            # Log couple of metrics, update their initial value, and fetch each
            # logged metrics' history.
            for k, v in [("m1", 1.5), ("m2", 2.5)]:
                client.log_metric(run.info.run_id, k, v, step=0)
                client.log_metric(run.info.run_id, k, v + 1, step=1)
                print_metric_info(client.get_metric_history(run.info.run_id, k))
            client.set_terminated(run.info.run_id)

        .. code-block:: text
            :caption: Output

            run_id: c360d15714994c388b504fe09ea3c234
            --
            name: m1
            value: 1.5
            step: 0
            timestamp: 1603423788607
            --
            name: m1
            value: 2.5
            step: 1
            timestamp: 1603423788608
            --
            name: m2
            value: 2.5
            step: 0
            timestamp: 1603423788609
            --
            name: m2
            value: 3.5
            step: 1
            timestamp: 1603423788610
            --
        """
        return self._tracking_client.get_metric_history(run_id, key)

    def create_run(
        self,
        experiment_id: str,
        start_time: Optional[int] = None,
        tags: Optional[dict[str, Any]] = None,
        run_name: Optional[str] = None,
    ) -> Run:
        """
        Create a :py:class:`mlflow.entities.Run` object that can be associated with
        metrics, parameters, artifacts, etc.
        Unlike :py:func:`mlflow.projects.run`, creates objects but does not run code.
        Unlike :py:func:`mlflow.start_run`, does not change the "active run" used by
        :py:func:`mlflow.log_param`.

        Args:
            experiment_id: The string ID of the experiment to create a run in.
            start_time: If not provided, use the current timestamp.
            tags: A dictionary of key-value pairs that are converted into
                :py:class:`mlflow.entities.RunTag` objects.
            run_name: The name of this run.

        Returns:
            :py:class:`mlflow.entities.Run` that was created.

        .. code-block:: python
            :caption: Example

            from mlflow import MlflowClient

            # Create a run with a tag under the default experiment (whose id is '0').
            tags = {"engineering": "ML Platform"}
            name = "platform-run-24"
            client = MlflowClient()
            experiment_id = "0"
            run = client.create_run(experiment_id, tags=tags, run_name=name)

            # Show newly created run metadata info
            print(f"Run tags: {run.data.tags}")
            print(f"Experiment id: {run.info.experiment_id}")
            print(f"Run id: {run.info.run_id}")
            print(f"Run name: {run.info.run_name}")
            print(f"lifecycle_stage: {run.info.lifecycle_stage}")
            print(f"status: {run.info.status}")

        .. code-block:: text
            :caption: Output

            Run tags: {'engineering': 'ML Platform'}
            Experiment id: 0
            Run id: 65fb9e2198764354bab398105f2e70c1
            Run name: platform-run-24
            lifecycle_stage: active
            status: RUNNING
        """
        return self._tracking_client.create_run(experiment_id, start_time, tags, run_name)

    ##### Prompt Registry #####

    @experimental
    @require_prompt_registry
    @translate_prompt_exception
    def register_prompt(
        self,
        name: str,
        template: str,
        commit_message: Optional[str] = None,
        version_metadata: Optional[dict[str, str]] = None,
        tags: Optional[dict[str, str]] = None,
    ) -> Prompt:
        """
        Register a new :py:class:`Prompt <mlflow.entities.Prompt>` in the MLflow Prompt Registry.

        A :py:class:`Prompt <mlflow.entities.Prompt>` is a pair of name
        and template text at minimum. With MLflow Prompt Registry, you can create, manage,
        and version control prompts with the MLflow's robust model tracking framework.

        If there is no registered prompt with the given name, a new prompt will be created.
        Otherwise, a new version of the existing prompt will be created.

        Example:

        .. code-block:: python

            from mlflow import MlflowClient

            # Your prompt registry URI
            client = MlflowClient(registry_uri="sqlite:///prompt_registry.db")

            # Register a new prompt
            client.register_prompt(
                name="my_prompt",
                template="Respond to the user's message as a {{style}} AI.",
                version_metadata={"author": "Alice"},
            )

            # Load the prompt from the registry
            prompt = client.load_prompt("my_prompt")

            # Use the prompt in your application
            import openai

            openai_client = openai.OpenAI()
            openai_client.chat.completion.create(
                model="gpt-4o-mini",
                messages=[
                    {"role": "system", "content": prompt.format(style="friendly")},
                    {"role": "user", "content": "Hello, how are you?"},
                ],
            )

            # Update the prompt with a new version
            prompt = client.register_prompt(
                name="my_prompt",
                template="Respond to the user's message as a {{style}} AI. {{greeting}}",
                commit_message="Add a greeting to the prompt.",
                version_metadata={"author": "Bob"},
            )

        Args:
            name: The name of the prompt.
            template: The template text of the prompt. It can contain variables enclosed in
                double curly braces, e.g. {{variable}}, which will be replaced with actual values
                by the `format` method.
            commit_message: A message describing the changes made to the prompt, similar to a
                Git commit message. Optional.
            version_metadata: A dictionary of metadata associated with the **prompt version**.
                This is useful for storing version-specific information, such as the author of
                the changes. Optional.
            tags: A dictionary of tags associated with the entire prompt. This is different from
                the `version_metadata` as it is not tied to a specific version of the prompt,
                but to the prompt as a whole. For example, you can use tags to add an application
                name for which the prompt is created. Since the application uses the prompt in
                multiple versions, it makes sense to use tags instead of version-specific metadata.
                Optional.

        Returns:
            A :py:class:`Prompt <mlflow.entities.Prompt>` object that was created.
        """
        registry_client = self._get_registry_client()

        validate_prompt_name(name)

        is_new_prompt = False
        rm = None
        tags = tags or {}
        try:
            rm = registry_client.get_registered_model(name)
        except MlflowException:
            # Create a new prompt (model) entry
            registry_client.create_registered_model(
                name, description=commit_message, tags={IS_PROMPT_TAG_KEY: "true", **tags}
            )
            is_new_prompt = True

        # Check if the registered model is a prompt
        if rm and not has_prompt_tag(rm._tags):
            raise MlflowException(
                f"Model '{name}' exists with the same name. MLflow does not allow registering "
                "a prompt with the same name as an existing model. Please choose a different "
                "name for the prompt.",
                INVALID_PARAMETER_VALUE,
            )

        # Update the prompt tags
        if not is_new_prompt:
            for key, value in tags.items():
                registry_client.set_registered_model_tag(name, key, value)

        # Version metadata is represented as ModelVersion tags in the registry
        version_metadata = version_metadata or {}
        version_metadata.update({IS_PROMPT_TAG_KEY: "true", PROMPT_TEXT_TAG_KEY: template})

        try:
            mv: ModelVersion = registry_client.create_model_version(
                name=name,
                description=commit_message,
                source="dummy-source",  # Required field, but not used for prompts
                tags=version_metadata,
            )
        except Exception:
            if is_new_prompt:
                # When a model version creation fails for the first version of a prompt,
                # delete the registered model to avoid leaving a prompt with no versions
                registry_client.delete_registered_model(name)
            raise

        # Fetch the prompt-level tags from the registered model
        prompt_tags = registry_client.get_registered_model(name)._tags

        return Prompt.from_model_version(mv, prompt_tags=prompt_tags)

    @experimental
    @require_prompt_registry
    @translate_prompt_exception
    def load_prompt(self, name_or_uri: str, version: Optional[int] = None) -> Prompt:
        """
        Load a :py:class:`Prompt <mlflow.entities.Prompt>` from the MLflow Prompt Registry.

        The prompt can be specified by name and version, or by URI.

        Example:

        .. code-block:: python

            from mlflow import MlflowClient

            client = MlflowClient(registry_uri="sqlite:///prompt_registry.db")

            # Load the latest version of the prompt by name
            prompt = client.load_prompt("my_prompt")

            # Load a specific version of the prompt by name and version
            prompt = client.load_prompt("my_prompt", version=1)

            # Load a specific version of the prompt by URI
            prompt = client.load_prompt("prompts:/my_prompt/1")

        Args:
            name_or_uri: The name of the prompt, or the URI in the format "prompts:/name/version".
            version: The version of the prompt. If not specified, the latest version will be loaded.
        """
        if name_or_uri.startswith("prompts:/"):
            if version is not None:
                raise MlflowException(
                    "The `version` argument should not be specified when loading a prompt by URI.",
                    INVALID_PARAMETER_VALUE,
                )
            name, version = self.parse_prompt_uri(name_or_uri)
        else:
            name = name_or_uri

        registry_client = self._get_registry_client()
        if version is None:
            mv = registry_client.get_latest_versions(name, stages=ALL_STAGES)[0]
        else:
            mv = registry_client.get_model_version(name, version)

        # Fetch the prompt-level tags from the registered model
        prompt_tags = registry_client.get_registered_model(name)._tags

        return Prompt.from_model_version(mv, prompt_tags=prompt_tags)

    @experimental
    @require_prompt_registry
    @translate_prompt_exception
    def delete_prompt(self, name: str, version: int):
        """
        Delete a :py:class:`Prompt <mlflow.entities.Prompt>` from the MLflow Prompt Registry.

        Args:
            name: The name of the prompt.
            version: The version of the prompt to delete.
        """
        registry_client = self._get_registry_client()

        self._validate_prompt(name, version)
        registry_client.delete_model_version(name, version)

        # If no more versions are left, delete the registered model
        if not registry_client.get_latest_versions(name, stages=ALL_STAGES):
            registry_client.delete_registered_model(name)

    # TODO: Use model_id in MLflow 3.0
    @experimental
    @require_prompt_registry
    @translate_prompt_exception
    def log_prompt(self, run_id: str, prompt: Union[str, Prompt]) -> None:
        """
        Associate a prompt registered within the MLflow Prompt Registry with an MLflow Run.

        .. warning::

            This API is not thread-safe. If you are logging prompts from multiple threads,
            consider using a lock to ensure that only one thread logs a prompt to a run at a time.

        Args:
            run_id: The ID of the run to log the prompt to.
            prompt: A Prompt object or the prompt URI in the format "prompts:/name/version".
        """
        if isinstance(prompt, str):
            prompt = self.load_prompt(prompt)
        elif isinstance(prompt, Prompt):
            # NB: We need to load the prompt once from the registry because the tags in
            # local prompt object may not be in sync with the registry.
            prompt = self.load_prompt(prompt.uri)
        elif not isinstance(prompt, Prompt):
            raise MlflowException.invalid_parameter_value(
                "The `prompt` argument must be a Prompt object or a prompt URI.",
            )

        if run_id_tags := prompt._tags.get(PROMPT_ASSOCIATED_RUN_IDS_TAG_KEY):
            run_ids = run_id_tags.split(",")
            if run_id not in run_ids:
                run_ids.append(run_id)
        else:
            run_ids = [run_id]

        self._get_registry_client().set_model_version_tag(
            prompt.name, prompt.version, PROMPT_ASSOCIATED_RUN_IDS_TAG_KEY, ",".join(run_ids)
        )

    # TODO: Use model_id in MLflow 3.0
    @experimental
    @require_prompt_registry
    @translate_prompt_exception
    def detach_prompt_from_run(self, run_id: str, prompt_uri: str) -> None:
        """
        Detach a prompt registered within the MLflow Prompt Registry from an MLflow Run.

        Args:
            run_id: The ID of the run to log the prompt to.
            prompt_uri: The prompt URI in the format "prompts:/name/version".
        """
        prompt = self.load_prompt(prompt_uri)
        run_id_tags = prompt._tags.get(PROMPT_ASSOCIATED_RUN_IDS_TAG_KEY)
        run_ids = run_id_tags.split(",") if run_id_tags else []

        if run_id not in run_ids:
            raise MlflowException(
                f"Run '{run_id}' is not associated with prompt '{prompt_uri}'.",
                INVALID_PARAMETER_VALUE,
            )

        run_ids.remove(run_id)

        name, version = self.parse_prompt_uri(prompt_uri)
        if run_ids:
            self._get_registry_client().set_model_version_tag(
                name, version, PROMPT_ASSOCIATED_RUN_IDS_TAG_KEY, ",".join(run_ids)
            )
        else:
            self._get_registry_client().delete_model_version_tag(
                name, version, PROMPT_ASSOCIATED_RUN_IDS_TAG_KEY
            )

    # TODO: Use model_id in MLflow 3.0
    @experimental
    @require_prompt_registry
    @translate_prompt_exception
    def list_logged_prompts(self, run_id: str) -> list[Prompt]:
        """
        List all prompts associated with an MLflow Run.

        Args:
            run_id: The ID of the run to list the prompts for.

        Returns:
            A list of :py:class:`Prompt <mlflow.entities.Prompt>` objects associated with the run.
        """
        mvs = self.search_model_versions(
            filter_string=(
                f"tags.`{PROMPT_ASSOCIATED_RUN_IDS_TAG_KEY}` LIKE '%{run_id}%' "
                f"AND tags.`{IS_PROMPT_TAG_KEY}` = 'true'"
            )
        )
        # NB: We don't support pagination here because the number of prompts associated
        # with a Run is expected to be small.
        return [Prompt.from_model_version(mv) for mv in mvs]

    @experimental
    @require_prompt_registry
    @translate_prompt_exception
    def set_prompt_alias(self, name: str, alias: str, version: int) -> None:
        """
        Set an alias for a :py:class:`Prompt <mlflow.entities.Prompt>`.

        Args:
            name: The name of the prompt.
            alias: The alias to set for the prompt.
            version: The version of the prompt.
        """
        self._validate_prompt(name, version)
        self._get_registry_client().set_registered_model_alias(name, alias, version)

    @experimental
    @require_prompt_registry
    @translate_prompt_exception
    def delete_prompt_alias(self, name: str, alias: str) -> None:
        """
        Delete an alias for a :py:class:`Prompt <mlflow.entities.Prompt>`.

        Args:
            name: The name of the prompt.
            alias: The alias to delete for the prompt.
        """
        self._get_registry_client().delete_registered_model_alias(name, alias)

    def _validate_prompt(self, name: str, version: int):
        registry_client = self._get_registry_client()
        mv = registry_client.get_model_version(name, version)

        if IS_PROMPT_TAG_KEY not in mv.tags:
            raise MlflowException(f"Prompt '{name}' does not exist.", RESOURCE_DOES_NOT_EXIST)

    def parse_prompt_uri(self, uri: str) -> tuple[str, str]:
        """
        Parse prompt URI into prompt name and prompt version.
        - 'prompt:/<name>/<version>' -> ('<name>', '<version>')
        - 'prompt:/<name>' -> ('<name>', '<latest version>')
        - 'prompt:/<name>@<alias>' -> ('<name>', '<version>')
        """
        parsed = urllib.parse.urlparse(uri)

        if parsed.scheme != "prompts":
            raise MlflowException.invalid_parameter_value(
                f"Invalid prompt URI: {uri}. Expected schema 'prompts:/<name>/<version>'"
            )

        # Replace schema to 'models:/' to reuse the model URI parsing logic
        try:
            return get_model_name_and_version(self, f"models:{parsed.path}")
        except MlflowException:
            raise MlflowException(f"Prompt '{uri}' does not exist.", RESOURCE_DOES_NOT_EXIST)

    ##### Tracing #####

    def _upload_trace_data(self, trace_info: TraceInfo, trace_data: TraceData) -> None:
        return self._tracking_client._upload_trace_data(trace_info, trace_data)

    def delete_traces(
        self,
        experiment_id: str,
        max_timestamp_millis: Optional[int] = None,
        max_traces: Optional[int] = None,
        request_ids: Optional[list[str]] = None,
    ) -> int:
        """
        Delete traces based on the specified criteria.

        - Either `max_timestamp_millis` or `request_ids` must be specified, but not both.
        - `max_traces` can't be specified if `request_ids` is specified.

        Args:
            experiment_id: ID of the associated experiment.
            max_timestamp_millis: The maximum timestamp in milliseconds since the UNIX epoch for
                deleting traces. Traces older than or equal to this timestamp will be deleted.
            max_traces: The maximum number of traces to delete. If max_traces is specified, and
                it is less than the number of traces that would be deleted based on the
                max_timestamp_millis, the oldest traces will be deleted first.
            request_ids: A set of request IDs to delete.

        Returns:
            The number of traces deleted.

        Example:

        .. code-block:: python
            :test:

            import mlflow
            import time

            client = mlflow.MlflowClient()

            # Delete all traces in the experiment
            client.delete_traces(
                experiment_id="0", max_timestamp_millis=time.time_ns() // 1_000_000
            )

            # Delete traces based on max_timestamp_millis and max_traces
            # Older traces will be deleted first.
            some_timestamp = time.time_ns() // 1_000_000
            client.delete_traces(
                experiment_id="0", max_timestamp_millis=some_timestamp, max_traces=2
            )

            # Delete traces based on request_ids
            client.delete_traces(experiment_id="0", request_ids=["id_1", "id_2"])
        """
        return self._tracking_client.delete_traces(
            experiment_id=experiment_id,
            max_timestamp_millis=max_timestamp_millis,
            max_traces=max_traces,
            request_ids=request_ids,
        )

    def get_trace(self, request_id: str, display=True) -> Trace:
        """
        Get the trace matching the specified ``request_id``.

        Args:
            request_id: String ID of the trace to fetch.
            display: If ``True``, display the trace on the notebook.

        Returns:
            The retrieved :py:class:`Trace <mlflow.entities.Trace>`.

        .. code-block:: python
            :caption: Example

            from mlflow import MlflowClient

            client = MlflowClient()
            request_id = "12345678"
            trace = client.get_trace(request_id)
        """
        if is_databricks_uri(str(self.tracking_uri)) and is_uuid(request_id):
            raise MlflowException.invalid_parameter_value(
                "Traces from inference tables can only be loaded using SQL or "
                "the search_traces() API."
            )

        trace = self._tracking_client.get_trace(request_id)
        if display:
            get_display_handler().display_traces([trace])
        return trace

    def search_traces(
        self,
        experiment_ids: list[str],
        filter_string: Optional[str] = None,
        max_results: int = SEARCH_TRACES_DEFAULT_MAX_RESULTS,
        order_by: Optional[list[str]] = None,
        page_token: Optional[str] = None,
        run_id: Optional[str] = None,
<<<<<<< HEAD
        model_id: Optional[str] = None,
        sql_warehouse_id: Optional[str] = None,
=======
        include_spans: bool = True,
>>>>>>> 511f8975
    ) -> PagedList[Trace]:
        """
        Return traces that match the given list of search expressions within the experiments.

        Args:
            experiment_ids: List of experiment ids to scope the search.
            filter_string: A search filter string.
            max_results: Maximum number of traces desired.
            order_by: List of order_by clauses.
            page_token: Token specifying the next page of results. It should be obtained from
                a ``search_traces`` call.
            run_id: A run id to scope the search. When a trace is created under an active run,
                it will be associated with the run and you can filter on the run id to retrieve
                the trace.
<<<<<<< HEAD
            model_id: If specified, return traces associated with the model ID.
            sql_warehouse_id: Only used in Databricks. The ID of the SQL warehouse to use for
                searching traces in inference tables.
=======
            include_spans: If ``True``, include spans in the returned traces. Otherwise, only
                the trace metadata is returned, e.g., trace ID, start time, end time, etc,
                without any spans.
>>>>>>> 511f8975

        Returns:
            A :py:class:`PagedList <mlflow.store.entities.PagedList>` of
            :py:class:`Trace <mlflow.entities.Trace>` objects that satisfy the search
            expressions. If the underlying tracking store supports pagination, the token for the
            next page may be obtained via the ``token`` attribute of the returned object; however,
            some store implementations may not support pagination and thus the returned token would
            not be meaningful in such cases.
        """
        if model_id is not None:
            if filter_string:
                raise MlflowException(
                    message=(
                        "Cannot specify both `model_id` or `filter_string` in the search_traces "
                        "call."
                    ),
                    error_code=INVALID_PARAMETER_VALUE,
                )

            filter_string = (
                f"request_metadata.`mlflow.modelId` = '{model_id}'"
                if sql_warehouse_id is None
                else None
            )

        return self._tracking_client.search_traces(
            experiment_ids=experiment_ids,
            filter_string=filter_string,
            max_results=max_results,
            order_by=order_by,
            page_token=page_token,
            run_id=run_id,
<<<<<<< HEAD
            model_id=model_id,
            sql_warehouse_id=sql_warehouse_id,
=======
            include_spans=include_spans,
>>>>>>> 511f8975
        )

    def start_trace(
        self,
        name: str,
        span_type: str = SpanType.UNKNOWN,
        inputs: Optional[Any] = None,
        attributes: Optional[dict[str, str]] = None,
        tags: Optional[dict[str, str]] = None,
        experiment_id: Optional[str] = None,
        start_time_ns: Optional[int] = None,
    ) -> Span:
        """
        Create a new trace object and start a root span under it.

        This is an imperative API to manually create a new span under a specific trace id and
        parent span, unlike the higher-level APIs like :py:func:`@mlflow.trace <mlflow.trace>`
        and :py:func:`with mlflow.start_span() <mlflow.start_span>`, which automatically manage
        the span lifecycle and parent-child relationship. You only need to call this method
        when using the :py:func:`start_span() <start_span>` method of MlflowClient to create
        spans.

        .. attention::

            A trace started with this method must be ended by calling
            ``MlflowClient().end_trace(request_id)``. Otherwise the trace will be not recorded.

        Args:
            name: The name of the trace (and the root span).
            span_type: The type of the span.
            inputs: Inputs to set on the root span of the trace.
            attributes: A dictionary of attributes to set on the root span of the trace.
            tags: A dictionary of tags to set on the trace.
            experiment_id: The ID of the experiment to create the trace in. If not provided,
                MLflow will look for valid experiment in the following order: activated using
                :py:func:`mlflow.set_experiment() <mlflow.set_experiment>`,
                ``MLFLOW_EXPERIMENT_NAME`` environment variable, ``MLFLOW_EXPERIMENT_ID``
                environment variable, or the default experiment as defined by the tracking server.
            start_time_ns: The start time of the trace in nanoseconds since the UNIX epoch.

        Returns:
            An :py:class:`Span <mlflow.entities.Span>` object
            representing the root span of the trace.

        Example:

        .. code-block:: python
            :test:

            from mlflow import MlflowClient

            client = MlflowClient()

            root_span = client.start_trace("my_trace")
            request_id = root_span.request_id

            # Create a child span
            child_span = client.start_span(
                "child_span", request_id=request_id, parent_id=root_span.span_id
            )
            # Do something...
            client.end_span(request_id=request_id, span_id=child_span.span_id)

            client.end_trace(request_id)
        """
        # Validate no active trace is set in the global context. If there is an active trace,
        # the span created by this method will be a child span under the active trace rather than
        # a root span of a new trace, which is not desired behavior.
        if span := mlflow.get_current_active_span():
            raise MlflowException(
                f"Another trace is already set in the global context with ID {span.request_id}. "
                "It appears that you have already started a trace using fluent APIs like "
                "`@mlflow.trace()` or `with mlflow.start_span()`. However, it is not allowed "
                "to call MlflowClient.start_trace() under an active trace created by fluent APIs "
                "because it may lead to unexpected behavior. To resolve this issue, consider the "
                "following options:\n"
                " - To create a child span under the active trace, use "
                "`with mlflow.start_span()` or `MlflowClient.start_span()` instead.\n"
                " - To start multiple traces in parallel, avoid using fluent APIs "
                "and create all traces using `MlflowClient.start_trace()`.",
                error_code=BAD_REQUEST,
            )

        try:
            # Create new trace and a root span
            # Once OTel span is created, SpanProcessor.on_start is invoked
            # TraceInfo is created and logged into backend store inside on_start method
            otel_span = mlflow.tracing.provider.start_detached_span(
                name, experiment_id=experiment_id, start_time_ns=start_time_ns
            )
            request_id = get_otel_attribute(otel_span, SpanAttributeKey.REQUEST_ID)
            mlflow_span = create_mlflow_span(otel_span, request_id, span_type)

            # # If the span is a no-op span i.e. tracing is disabled, do nothing
            if isinstance(mlflow_span, NoOpSpan):
                return mlflow_span

            if inputs is not None:
                mlflow_span.set_inputs(inputs)
            mlflow_span.set_attributes(attributes or {})

            trace_manager = InMemoryTraceManager.get_instance()
            tags = exclude_immutable_tags(tags or {})
            # Update trace tags for trace in in-memory trace manager
            with trace_manager.get_trace(request_id) as trace:
                trace.info.tags.update(tags)
            # Register new span in the in-memory trace manager
            trace_manager.register_span(mlflow_span)

            return mlflow_span
        except Exception as e:
            _logger.warning(
                f"Failed to start trace {name}: {e}. "
                "For full traceback, set logging level to debug.",
                exc_info=_logger.isEnabledFor(logging.DEBUG),
            )
            return NoOpSpan()

    def end_trace(
        self,
        request_id: str,
        outputs: Optional[Any] = None,
        attributes: Optional[dict[str, Any]] = None,
        status: Union[SpanStatus, str] = "OK",
        end_time_ns: Optional[int] = None,
    ):
        """
        End the trace with the given trace ID. This will end the root span of the trace and
        log the trace to the backend if configured.

        If any of children spans are not ended, they will be ended forcefully with the status
        ``TRACE_STATUS_UNSPECIFIED``. If the trace is already ended, this method will have
        no effect.

        Args:
            request_id: The ID of the trace to end.
            outputs: Outputs to set on the trace.
            attributes: A dictionary of attributes to set on the trace. If the trace already
                has attributes, the new attributes will be merged with the existing ones.
                If the same key already exists, the new value will overwrite the old one.
            status: The status of the trace. This can be a
                :py:class:`SpanStatus <mlflow.entities.SpanStatus>` object or a string
                representing the status code defined in
                :py:class:`SpanStatusCode <mlflow.entities.SpanStatusCode>`
                e.g. ``"OK"``, ``"ERROR"``. The default status is OK.
            end_time_ns: The end time of the trace in nanoseconds since the UNIX epoch.
        """
        # NB: If the specified request ID is of no-op span, this means something went wrong in
        #     the span start logic. We should simply ignore it as the upstream should already
        #     have logged the error.
        if request_id == NO_OP_SPAN_REQUEST_ID:
            return

        trace_manager = InMemoryTraceManager.get_instance()
        root_span_id = trace_manager.get_root_span_id(request_id)

        if root_span_id is None:
            trace = self.get_trace(request_id=request_id)
            if trace is None:
                raise MlflowException(
                    f"Trace with ID {request_id} not found.",
                    error_code=RESOURCE_DOES_NOT_EXIST,
                )
            elif trace.info.status in TraceStatus.end_statuses():
                raise MlflowException(
                    f"Trace with ID {request_id} already finished.",
                    error_code=INVALID_PARAMETER_VALUE,
                )

        self.end_span(request_id, root_span_id, outputs, attributes, status, end_time_ns)

    @experimental
    def _log_trace(self, trace: Trace) -> str:
        """
        Log the complete Trace object to the backend store.

        # NB: Since the backend API is used directly here, customization of request ID's
        # are not possible with this internal API. A backend-generated ID will be generated
        # directly with this invocation, instead of the one from the given trace object.

        Args:
            trace: The trace object to log.

        Returns:
            The request ID of the logged trace.
        """
        from mlflow.tracking.fluent import _get_experiment_id

        # If the trace is created outside MLflow experiment (e.g. model serving), it does
        # not have an experiment ID, but we need to log it to the tracking server.
        experiment_id = trace.info.experiment_id or _get_experiment_id()

        # Create trace info entry in the backend
        # Note that the backend generates a new request ID for the trace. Currently there is
        # no way to insert the trace with a specific request ID given by the user.
        new_info = self._tracking_client.start_trace(
            experiment_id=experiment_id,
            timestamp_ms=trace.info.timestamp_ms,
            request_metadata={},
            tags={},
        )
        self._tracking_client.end_trace(
            request_id=new_info.request_id,
            # Compute the end time of the original trace
            timestamp_ms=trace.info.timestamp_ms + trace.info.execution_time_ms,
            status=trace.info.status,
            request_metadata=trace.info.request_metadata,
            tags=trace.info.tags,
        )
        self._upload_trace_data(new_info, trace.data)
        return new_info.request_id

    def start_span(
        self,
        name: str,
        request_id: str,
        parent_id: str,
        span_type: str = SpanType.UNKNOWN,
        inputs: Optional[Any] = None,
        attributes: Optional[dict[str, Any]] = None,
        start_time_ns: Optional[int] = None,
    ) -> Span:
        """
        Create a new span and start it without attaching it to the global trace context.

        This is an imperative API to manually create a new span under a specific trace id
        and parent span, unlike the higher-level APIs like
        :py:func:`@mlflow.trace <mlflow.trace>` decorator and
        :py:func:`with mlflow.start_span() <mlflow.start_span>` context manager, which
        automatically manage the span lifecycle and parent-child relationship.

        This API is useful for the case where the automatic context management is not
        sufficient, such as callback-based instrumentation where span start and end are
        not in the same call stack, or multi-threaded applications where the context is
        not propagated automatically.

        This API requires a parent span ID to be provided explicitly. If you haven't
        started any span yet, use the :py:func:`start_trace() <start_trace>` method to
        start a new trace and a root span.

        .. warning::

            The span created with this method needs to be ended explicitly by calling
            the :py:func:`end_span() <end_span>` method. Otherwise the span will be
            recorded with the incorrect end time and status ``TRACE_STATUS_UNSPECIFIED``.

        .. tip::

            Instead of creating a root span with the :py:func:`start_trace() <start_trace>`
            method, you can also use this method within the context of a parent span created
            by the fluent APIs like :py:func:`@mlflow.trace <mlflow.trace>` and
            :py:func:`with mlflow.start_span() <mlflow.start_span>`, by passing its span
            ids the parent. This flexibility allows you to use the imperative APIs in
            conjunction with the fluent APIs like below:

            .. code-block:: python
                :test:

                import mlflow
                from mlflow import MlflowClient

                client = MlflowClient()

                with mlflow.start_span("parent_span") as parent_span:
                    child_span = client.start_span(
                        name="child_span",
                        request_id=parent_span.request_id,
                        parent_id=parent_span.span_id,
                    )

                    # Do something...

                    client.end_span(
                        request_id=parent_span.request_id,
                        span_id=child_span.span_id,
                    )

            However, **the opposite does not work**. You cannot use the fluent APIs within
            the span created by this MlflowClient API. This is because the fluent APIs
            fetches the current span from the managed context, which is not set by the MLflow
            Client APIs. Once you create a span with the MLflow Client APIs, all children
            spans must be created with the MLflow Client APIs. Please be cautious when using
            this mixed approach, as it can lead to unexpected behavior if not used properly.

        Args:
            name: The name of the span.
            request_id: The ID of the trace to attach the span to. This is synonym to
                trace_id` in OpenTelemetry.
            parent_id: The ID of the parent span. The parent span can be a span created by
                both fluent APIs like `with mlflow.start_span()`, and imperative APIs like this.
            span_type: The type of the span. Can be either a string or a
                :py:class:`SpanType <mlflow.entities.SpanType>` enum value.
            inputs: Inputs to set on the span.
            attributes: A dictionary of attributes to set on the span.
            start_time_ns: The start time of the span in nano seconds since the UNIX epoch.
                If not provided, the current time will be used.

        Returns:
            An :py:class:`mlflow.entities.Span` object representing the span.

        Example:

        .. code-block:: python
            :test:

            from mlflow import MlflowClient

            client = MlflowClient()

            span = client.start_trace("my_trace")

            x = 2

            # Create a child span
            child_span = client.start_span(
                "child_span",
                request_id=span.request_id,
                parent_id=span.span_id,
                inputs={"x": x},
            )

            y = x**2

            client.end_span(
                request_id=child_span.request_id,
                span_id=child_span.span_id,
                attributes={"factor": 2},
                outputs={"y": y},
            )

            client.end_trace(span.request_id)
        """
        # If parent span is no-op span, the child should also be no-op too
        if request_id == NO_OP_SPAN_REQUEST_ID:
            return NoOpSpan()

        if not parent_id:
            raise MlflowException(
                "start_span() must be called with an explicit parent_id."
                "If you haven't started any span yet, use MLflowClient().start_trace() "
                "to start a new trace and root span.",
                error_code=INVALID_PARAMETER_VALUE,
            )
        if not request_id:
            raise MlflowException(
                "Request ID must be provided to start a span.",
                error_code=INVALID_PARAMETER_VALUE,
            )

        trace_manager = InMemoryTraceManager.get_instance()
        if not (parent_span := trace_manager.get_span_from_id(request_id, parent_id)):
            raise MlflowException(
                f"Parent span with ID '{parent_id}' not found.",
                error_code=RESOURCE_DOES_NOT_EXIST,
            )

        try:
            otel_span = mlflow.tracing.provider.start_detached_span(
                name=name,
                parent=parent_span._span,
                start_time_ns=start_time_ns,
            )

            span = create_mlflow_span(otel_span, request_id, span_type)
            span.set_attributes(attributes or {})
            if inputs is not None:
                span.set_inputs(inputs)
            trace_manager.register_span(span)
            return span
        except Exception as e:
            _logger.warning(
                f"Failed to start span {name}: {e}. "
                "For full traceback, set logging level to debug.",
                exc_info=_logger.isEnabledFor(logging.DEBUG),
            )
            return NoOpSpan()

    def end_span(
        self,
        request_id: str,
        span_id: str,
        outputs: Optional[Any] = None,
        attributes: Optional[dict[str, Any]] = None,
        status: Union[SpanStatus, str] = "OK",
        end_time_ns: Optional[int] = None,
    ):
        """
        End the span with the given trace ID and span ID.

        Args:
            request_id: The ID of the trace to end.
            span_id: The ID of the span to end.
            outputs: Outputs to set on the span.
            attributes: A dictionary of attributes to set on the span. If the span already has
                attributes, the new attributes will be merged with the existing ones. If the same
                key already exists, the new value will overwrite the old one.
            status: The status of the span. This can be a
                :py:class:`SpanStatus <mlflow.entities.SpanStatus>` object or a string
                representing the status code defined in
                :py:class:`SpanStatusCode <mlflow.entities.SpanStatusCode>`
                e.g. ``"OK"``, ``"ERROR"``. The default status is OK.
            end_time_ns: The end time of the span in nano seconds since the UNIX epoch.
                If not provided, the current time will be used.
        """
        if request_id == NO_OP_SPAN_REQUEST_ID:
            return

        trace_manager = InMemoryTraceManager.get_instance()
        span = trace_manager.get_span_from_id(request_id, span_id)

        if span is None:
            raise MlflowException(
                f"Span with ID {span_id} is not found or already finished.",
                error_code=RESOURCE_DOES_NOT_EXIST,
            )
        span.set_attributes(attributes or {})
        if outputs is not None:
            span.set_outputs(outputs)
        span.set_status(status)

        try:
            span.end(end_time=end_time_ns)
        except Exception as e:
            _logger.warning(
                f"Failed to end span {span_id}: {e}. "
                "For full traceback, set logging level to debug.",
                exc_info=_logger.isEnabledFor(logging.DEBUG),
            )

    def _start_tracked_trace(
        self,
        experiment_id: str,
        timestamp_ms: int,
        request_metadata: Optional[dict[str, str]] = None,
        tags: Optional[dict[str, str]] = None,
    ) -> TraceInfo:
        """
        Start an initial TraceInfo object in the backend store.

        Args:
            experiment_id: String id of the experiment for this run.
            timestamp_ms: Start time of the trace, in milliseconds since the UNIX epoch.
            request_metadata: Metadata of the trace.
            tags: Tags of the trace.

        Returns:
            The created TraceInfo object.
        """
        # Some tags like mlflow.runName are immutable once logged in tracking server.
        return self._tracking_client.start_trace(
            experiment_id=experiment_id,
            timestamp_ms=timestamp_ms,
            request_metadata=request_metadata or {},
            tags=tags or {},
        )

    def _upload_ended_trace_info(
        self,
        trace_info: TraceInfo,
    ) -> TraceInfo:
        """
        Update the TraceInfo object in the backend store with the completed trace info.

        Args:
            trace_info: Updated TraceInfo object to be stored in the backend store.

        Returns:
            The updated TraceInfo object.
        """
        return self._tracking_client.end_trace(
            request_id=trace_info.request_id,
            timestamp_ms=trace_info.timestamp_ms + trace_info.execution_time_ms,
            status=trace_info.status,
            request_metadata=trace_info.request_metadata,
            tags=trace_info.tags or {},
        )

    def set_trace_tag(self, request_id: str, key: str, value: str):
        """
        Set a tag on the trace with the given trace ID.

        The trace can be an active one or the one that has already ended and recorded in the
        backend. Below is an example of setting a tag on an active trace. You can replace the
        ``request_id`` parameter to set a tag on an already ended trace.

        .. code-block:: python
            :test:

            from mlflow import MlflowClient

            client = MlflowClient()

            root_span = client.start_trace("my_trace")
            client.set_trace_tag(root_span.request_id, "key", "value")
            client.end_trace(root_span.request_id)

        Args:
            request_id: The ID of the trace to set the tag on.
            key: The string key of the tag. Must be at most 250 characters long, otherwise
                it will be truncated when stored.
            value: The string value of the tag. Must be at most 250 characters long, otherwise
                it will be truncated when stored.
        """
        if key.startswith("mlflow."):
            raise MlflowException(
                f"Tags starting with 'mlflow.' are reserved and cannot be set. "
                f"Attempted to set tag with key '{key}' on trace with ID '{request_id}'.",
                error_code=INVALID_PARAMETER_VALUE,
            )

        if not isinstance(value, str):
            _logger.warning(
                "Received non-string value for trace tag. Please note that non-string tag values"
                "will automatically be stringified when the trace is logged."
            )

        # Trying to set the tag on the active trace first
        with InMemoryTraceManager.get_instance().get_trace(request_id) as trace:
            if trace:
                trace.info.tags[key] = str(value)
                return

        # If the trace is not active, try to set the tag on the trace in the backend
        self._tracking_client.set_trace_tag(request_id, key, value)

    def delete_trace_tag(self, request_id: str, key: str) -> None:
        """
        Delete a tag on the trace with the given trace ID.

        The trace can be an active one or the one that has already ended and recorded in the
        backend. Below is an example of deleting a tag on an active trace. You can replace the
        ``request_id`` parameter to delete a tag on an already ended trace.

        .. code-block:: python
            :test:

            from mlflow import MlflowClient

            client = MlflowClient()

            root_span = client.start_trace("my_trace", tags={"key": "value"})
            client.delete_trace_tag(root_span.request_id, "key")
            client.end_trace(root_span.request_id)

        Args:
            request_id: The ID of the trace to delete the tag from.
            key: The string key of the tag. Must be at most 250 characters long, otherwise
                it will be truncated when stored.
        """
        # Trying to delete the tag on the active trace first
        with InMemoryTraceManager.get_instance().get_trace(request_id) as trace:
            if trace:
                if key in trace.info.tags:
                    trace.info.tags.pop(key)
                    return
                else:
                    raise MlflowException(
                        f"Tag with key {key} not found in trace with ID {request_id}.",
                        error_code=RESOURCE_DOES_NOT_EXIST,
                    )

        # If the trace is not active, try to delete the tag on the trace in the backend
        self._tracking_client.delete_trace_tag(request_id, key)

    def log_assessment(
        self,
        trace_id: str,
        name: str,
        source: AssessmentSource,
        expectation: Optional[Expectation] = None,
        feedback: Optional[Feedback] = None,
        error: Optional[AssessmentError] = None,
        rationale: Optional[str] = None,
        metadata: Optional[dict[str, Any]] = None,
        span_id: Optional[str] = None,
    ) -> Assessment:
        timestamp = int(time.time() * 1000)  # milliseconds

        assessment = Assessment(
            # assessment_id must be None when creating a new assessment
            trace_id=trace_id,
            name=name,
            source=source,
            create_time_ms=timestamp,
            last_update_time_ms=timestamp,
            expectation=expectation,
            feedback=feedback,
            error=error,
            rationale=rationale,
            metadata=metadata,
            span_id=span_id,
        )
        return self._tracking_client.create_assessment(assessment)

    def update_assessment(
        self,
        trace_id: str,
        assessment_id: str,
        name: Optional[str] = None,
        expectation: Optional[Expectation] = None,
        feedback: Optional[Feedback] = None,
        rationale: Optional[str] = None,
        metadata: Optional[dict[str, Any]] = None,
    ) -> Assessment:
        return self._tracking_client.update_assessment(
            trace_id=trace_id,
            assessment_id=assessment_id,
            name=name,
            expectation=expectation,
            feedback=feedback,
            rationale=rationale,
            metadata=metadata,
        )

    def delete_assessment(self, trace_id: str, assessment_id: str) -> None:
        return self._tracking_client.delete_assessment(trace_id, assessment_id)

    def search_experiments(
        self,
        view_type: int = ViewType.ACTIVE_ONLY,
        max_results: Optional[int] = SEARCH_MAX_RESULTS_DEFAULT,
        filter_string: Optional[str] = None,
        order_by: Optional[list[str]] = None,
        page_token=None,
    ) -> PagedList[Experiment]:
        """
        Search for experiments that match the specified search query.

        Args:
            view_type: One of enum values ``ACTIVE_ONLY``, ``DELETED_ONLY``, or ``ALL``
                defined in :py:class:`mlflow.entities.ViewType`.
            max_results: Maximum number of experiments desired. Certain server backend may apply
                its own limit.
            filter_string: Filter query string (e.g., ``"name = 'my_experiment'"``), defaults to
                searching for all experiments. The following identifiers, comparators, and logical
                operators are supported.

                Identifiers
                  - ``name``: Experiment name
                  - ``creation_time``: Experiment creation time
                  - ``last_update_time``: Experiment last update time
                  - ``tags.<tag_key>``: Experiment tag. If ``tag_key`` contains
                    spaces, it must be wrapped with backticks (e.g., ``"tags.`extra key`"``).

                Comparators for string attributes and tags
                  - ``=``: Equal to
                  - ``!=``: Not equal to
                  - ``LIKE``: Case-sensitive pattern match
                  - ``ILIKE``: Case-insensitive pattern match

                Comparators for numeric attributes
                  - ``=``: Equal to
                  - ``!=``: Not equal to
                  - ``<``: Less than
                  - ``<=``: Less than or equal to
                  - ``>``: Greater than
                  - ``>=``: Greater than or equal to

                Logical operators
                  - ``AND``: Combines two sub-queries and returns True if both of them are True.

            order_by: List of columns to order by. The ``order_by`` column can contain an optional
                ``DESC`` or ``ASC`` value (e.g., ``"name DESC"``). The default ordering is ``ASC``,
                so ``"name"`` is equivalent to ``"name ASC"``. If unspecified, defaults to
                ``["last_update_time DESC"]``, which lists experiments updated most recently first.
                The following fields are supported:

                - ``experiment_id``: Experiment ID
                - ``name``: Experiment name
                - ``creation_time``: Experiment creation time
                - ``last_update_time``: Experiment last update time

            page_token: Token specifying the next page of results. It should be obtained from
                a ``search_experiments`` call.

        Returns:
            A :py:class:`PagedList <mlflow.store.entities.PagedList>` of
            :py:class:`Experiment <mlflow.entities.Experiment>` objects. The pagination token
            for the next page can be obtained via the ``token`` attribute of the object.

        .. code-block:: python
            :caption: Example

            import mlflow


            def assert_experiment_names_equal(experiments, expected_names):
                actual_names = [e.name for e in experiments if e.name != "Default"]
                assert actual_names == expected_names, (actual_names, expected_names)


            mlflow.set_tracking_uri("sqlite:///:memory:")
            client = mlflow.MlflowClient()

            # Create experiments
            for name, tags in [
                ("a", None),
                ("b", None),
                ("ab", {"k": "v"}),
                ("bb", {"k": "V"}),
            ]:
                client.create_experiment(name, tags=tags)

            # Search for experiments with name "a"
            experiments = client.search_experiments(filter_string="name = 'a'")
            assert_experiment_names_equal(experiments, ["a"])

            # Search for experiments with name starting with "a"
            experiments = client.search_experiments(filter_string="name LIKE 'a%'")
            assert_experiment_names_equal(experiments, ["ab", "a"])

            # Search for experiments with tag key "k" and value ending with "v" or "V"
            experiments = client.search_experiments(filter_string="tags.k ILIKE '%v'")
            assert_experiment_names_equal(experiments, ["bb", "ab"])

            # Search for experiments with name ending with "b" and tag {"k": "v"}
            experiments = client.search_experiments(filter_string="name LIKE '%b' AND tags.k = 'v'")
            assert_experiment_names_equal(experiments, ["ab"])

            # Sort experiments by name in ascending order
            experiments = client.search_experiments(order_by=["name"])
            assert_experiment_names_equal(experiments, ["a", "ab", "b", "bb"])

            # Sort experiments by ID in descending order
            experiments = client.search_experiments(order_by=["experiment_id DESC"])
            assert_experiment_names_equal(experiments, ["bb", "ab", "b", "a"])
        """
        return self._tracking_client.search_experiments(
            view_type=view_type,
            max_results=max_results,
            filter_string=filter_string,
            order_by=order_by,
            page_token=page_token,
        )

    def get_experiment(self, experiment_id: str) -> Experiment:
        """Retrieve an experiment by experiment_id from the backend store

        Args:
            experiment_id: The experiment ID returned from ``create_experiment``.

        Returns:
            :py:class:`mlflow.entities.Experiment`

        .. code-block:: python
          :caption: Example

          from mlflow import MlflowClient

          client = MlflowClient()
          exp_id = client.create_experiment("Experiment")
          experiment = client.get_experiment(exp_id)

          # Show experiment info
          print(f"Name: {experiment.name}")
          print(f"Experiment ID: {experiment.experiment_id}")
          print(f"Artifact Location: {experiment.artifact_location}")
          print(f"Lifecycle_stage: {experiment.lifecycle_stage}")

        .. code-block:: text
          :caption: Output

          Name: Experiment
          Experiment ID: 1
          Artifact Location: file:///.../mlruns/1
          Lifecycle_stage: active
        """
        return self._tracking_client.get_experiment(experiment_id)

    def get_experiment_by_name(self, name: str) -> Optional[Experiment]:
        """Retrieve an experiment by experiment name from the backend store

        Args:
            name: The experiment name, which is case sensitive.

        Returns:
            An instance of :py:class:`mlflow.entities.Experiment`
            if an experiment with the specified name exists, otherwise None.

        .. code-block:: python
            :caption: Example

            from mlflow import MlflowClient

            # Case-sensitive name
            client = MlflowClient()
            experiment = client.get_experiment_by_name("Default")
            # Show experiment info
            print(f"Name: {experiment.name}")
            print(f"Experiment ID: {experiment.experiment_id}")
            print(f"Artifact Location: {experiment.artifact_location}")
            print(f"Lifecycle_stage: {experiment.lifecycle_stage}")

        .. code-block:: text
            :caption: Output

            Name: Default
            Experiment ID: 0
            Artifact Location: file:///.../mlruns/0
            Lifecycle_stage: active
        """
        return self._tracking_client.get_experiment_by_name(name)

    def create_experiment(
        self,
        name: str,
        artifact_location: Optional[str] = None,
        tags: Optional[dict[str, Any]] = None,
    ) -> str:
        """Create an experiment.

        Args:
            name: The experiment name, which must be a unique string.
            artifact_location: The location to store run artifacts. If not provided, the server
                picks anappropriate default.
            tags: A dictionary of key-value pairs that are converted into
                :py:class:`mlflow.entities.ExperimentTag` objects, set as
                experiment tags upon experiment creation.

        Returns:
            String as an integer ID of the created experiment.

        .. code-block:: python
            :caption: Example

            from pathlib import Path
            from mlflow import MlflowClient

            # Create an experiment with a name that is unique and case sensitive.
            client = MlflowClient()
            experiment_id = client.create_experiment(
                "Social NLP Experiments",
                artifact_location=Path.cwd().joinpath("mlruns").as_uri(),
                tags={"version": "v1", "priority": "P1"},
            )
            client.set_experiment_tag(experiment_id, "nlp.framework", "Spark NLP")

            # Fetch experiment metadata information
            experiment = client.get_experiment(experiment_id)
            print(f"Name: {experiment.name}")
            print(f"Experiment_id: {experiment.experiment_id}")
            print(f"Artifact Location: {experiment.artifact_location}")
            print(f"Tags: {experiment.tags}")
            print(f"Lifecycle_stage: {experiment.lifecycle_stage}")

        .. code-block:: text
            :caption: Output

            Name: Social NLP Experiments
            Experiment_id: 1
            Artifact Location: file:///.../mlruns
            Tags: {'version': 'v1', 'priority': 'P1', 'nlp.framework': 'Spark NLP'}
            Lifecycle_stage: active

        """
        return self._tracking_client.create_experiment(name, artifact_location, tags)

    def delete_experiment(self, experiment_id: str) -> None:
        """Delete an experiment from the backend store.

        This deletion is a soft-delete, not a permanent deletion. Experiment names can not be
        reused, unless the deleted experiment is permanently deleted by a database admin.

        Args:
            experiment_id: The experiment ID returned from ``create_experiment``.

        .. code-block:: python
            :caption: Example

            from mlflow import MlflowClient

            # Create an experiment with a name that is unique and case sensitive
            client = MlflowClient()
            experiment_id = client.create_experiment("New Experiment")
            client.delete_experiment(experiment_id)

            # Examine the deleted experiment details.
            experiment = client.get_experiment(experiment_id)
            print(f"Name: {experiment.name}")
            print(f"Artifact Location: {experiment.artifact_location}")
            print(f"Lifecycle_stage: {experiment.lifecycle_stage}")

        .. code-block:: text
            :caption: Output

            Name: New Experiment
            Artifact Location: file:///.../mlruns/1
            Lifecycle_stage: deleted

        """
        self._tracking_client.delete_experiment(experiment_id)

    def restore_experiment(self, experiment_id: str) -> None:
        """
        Restore a deleted experiment unless permanently deleted.

        Args:
            experiment_id: The experiment ID returned from ``create_experiment``.

        .. code-block:: python
            :caption: Example

            from mlflow import MlflowClient


            def print_experiment_info(experiment):
                print(f"Name: {experiment.name}")
                print(f"Experiment Id: {experiment.experiment_id}")
                print(f"Lifecycle_stage: {experiment.lifecycle_stage}")


            # Create and delete an experiment
            client = MlflowClient()
            experiment_id = client.create_experiment("New Experiment")
            client.delete_experiment(experiment_id)

            # Examine the deleted experiment details.
            experiment = client.get_experiment(experiment_id)
            print_experiment_info(experiment)
            print("--")

            # Restore the experiment and fetch its info
            client.restore_experiment(experiment_id)
            experiment = client.get_experiment(experiment_id)
            print_experiment_info(experiment)

        .. code-block:: text
            :caption: Output

            Name: New Experiment
            Experiment Id: 1
            Lifecycle_stage: deleted
            --
            Name: New Experiment
            Experiment Id: 1
            Lifecycle_stage: active

        """
        self._tracking_client.restore_experiment(experiment_id)

    def rename_experiment(self, experiment_id: str, new_name: str) -> None:
        """
        Update an experiment's name. The new name must be unique.

        Args:
            experiment_id: The experiment ID returned from ``create_experiment``.
            new_name: The new name for the experiment.

        .. code-block:: python
            :caption: Example

            from mlflow import MlflowClient


            def print_experiment_info(experiment):
                print(f"Name: {experiment.name}")
                print(f"Experiment_id: {experiment.experiment_id}")
                print(f"Lifecycle_stage: {experiment.lifecycle_stage}")


            # Create an experiment with a name that is unique and case sensitive
            client = MlflowClient()
            experiment_id = client.create_experiment("Social NLP Experiments")

            # Fetch experiment metadata information
            experiment = client.get_experiment(experiment_id)
            print_experiment_info(experiment)
            print("--")

            # Rename and fetch experiment metadata information
            client.rename_experiment(experiment_id, "Social Media NLP Experiments")
            experiment = client.get_experiment(experiment_id)
            print_experiment_info(experiment)

        .. code-block:: text
            :caption: Output

            Name: Social NLP Experiments
            Experiment_id: 1
            Lifecycle_stage: active
            --
            Name: Social Media NLP Experiments
            Experiment_id: 1
            Lifecycle_stage: active

        """
        self._tracking_client.rename_experiment(experiment_id, new_name)

    def log_metric(
        self,
        run_id: str,
        key: str,
        value: float,
        timestamp: Optional[int] = None,
        step: Optional[int] = None,
        synchronous: Optional[bool] = None,
        dataset_name: Optional[str] = None,
        dataset_digest: Optional[str] = None,
        model_id: Optional[str] = None,
    ) -> Optional[RunOperations]:
        """
        Log a metric against the run ID.

        Args:
            run_id: The run id to which the metric should be logged.
            key: Metric name. This string may only contain alphanumerics, underscores
                (_), dashes (-), periods (.), spaces ( ), and slashes (/).
                All backend stores will support keys up to length 250, but some may
                support larger keys.
            value: Metric value. Note that some special values such
                as +/- Infinity may be replaced by other values depending on the store. For
                example, the SQLAlchemy store replaces +/- Inf with max / min float values.
                All backend stores will support values up to length 5000, but some
                may support larger values.
            timestamp: Time when this metric was calculated. Defaults to the current system time.
            step: Integer training step (iteration) at which was the metric calculated.
                Defaults to 0.
            synchronous: *Experimental* If True, blocks until the metric is logged successfully.
                If False, logs the metric asynchronously and returns a future representing the
                logging operation. If None, read from environment variable
                `MLFLOW_ENABLE_ASYNC_LOGGING`, which defaults to False if not set.
            dataset_name: The name of the dataset associated with the metric. If specified,
                ``dataset_digest`` must also be provided.
            dataset_digest: The digest of the dataset associated with the metric. If specified,
                ``dataset_name`` must also be provided.
            model_id: The ID of the model associated with the metric.

        Returns:
            When `synchronous=True` or None, returns None. When `synchronous=False`, returns an
            :py:class:`mlflow.utils.async_logging.run_operations.RunOperations` instance that
            represents future for logging operation.

        .. code-block:: python
            :caption: Example

            from mlflow import MlflowClient


            def print_run_info(r):
                print(f"run_id: {r.info.run_id}")
                print(f"metrics: {r.data.metrics}")
                print(f"status: {r.info.status}")


            # Create a run under the default experiment (whose id is '0').
            # Since these are low-level CRUD operations, this method will create a run.
            # To end the run, you'll have to explicitly end it.
            client = MlflowClient()
            experiment_id = "0"
            run = client.create_run(experiment_id)
            print_run_info(run)
            print("--")

            # Log the metric. Unlike mlflow.log_metric this method
            # does not start a run if one does not exist. It will log
            # the metric for the run id in the backend store.
            client.log_metric(run.info.run_id, "m", 1.5)
            client.set_terminated(run.info.run_id)
            run = client.get_run(run.info.run_id)
            print_run_info(run)

            # To log metric in async fashion
            client.log_metric(run.info.run_id, "m", 1.5, synchronous=False)

        .. code-block:: text
            :caption: Output

            run_id: 95e79843cb2c463187043d9065185e24
            metrics: {}
            status: RUNNING
            --
            run_id: 95e79843cb2c463187043d9065185e24
            metrics: {'m': 1.5}
            status: FINISHED
        """
        synchronous = (
            synchronous if synchronous is not None else not MLFLOW_ENABLE_ASYNC_LOGGING.get()
        )
        return self._tracking_client.log_metric(
            run_id,
            key,
            value,
            timestamp,
            step,
            synchronous=synchronous,
            dataset_name=dataset_name,
            dataset_digest=dataset_digest,
            model_id=model_id,
        )

    def log_param(
        self, run_id: str, key: str, value: Any, synchronous: Optional[bool] = None
    ) -> Any:
        """
        Log a parameter (e.g. model hyperparameter) against the run ID.

        Args:
            run_id: The run id to which the param should be logged.
            key: Parameter name. This string may only contain alphanumerics, underscores
                (_), dashes (-), periods (.), spaces ( ), and slashes (/).
                All backend stores support keys up to length 250, but some may
                support larger keys.
            value: Parameter value, but will be string-ified if not.
                All built-in backend stores support values up to length 6000, but some
                may support larger values.
            synchronous: *Experimental* If True, blocks until the metric is logged successfully.
                If False, logs the metric asynchronously and returns a future representing the
                logging operation. If None, read from environment variable
                `MLFLOW_ENABLE_ASYNC_LOGGING`, which defaults to False if not set.

        Returns:
            When `synchronous=True` or None, returns parameter value. When `synchronous=False`,
            returns an :py:class:`mlflow.utils.async_logging.run_operations.RunOperations`
            instance that represents future for logging operation.

        .. code-block:: python
            :caption: Example

            from mlflow import MlflowClient


            def print_run_info(r):
                print(f"run_id: {r.info.run_id}")
                print(f"params: {r.data.params}")
                print(f"status: {r.info.status}")


            # Create a run under the default experiment (whose id is '0').
            # Since these are low-level CRUD operations, this method will create a run.
            # To end the run, you'll have to explicitly end it.
            client = MlflowClient()
            experiment_id = "0"
            run = client.create_run(experiment_id)
            print_run_info(run)
            print("--")
            # Log the parameter. Unlike mlflow.log_param this method
            # does not start a run if one does not exist. It will log
            # the parameter in the backend store
            p_value = client.log_param(run.info.run_id, "p", 1)
            assert p_value == 1
            client.set_terminated(run.info.run_id)
            run = client.get_run(run.info.run_id)
            print_run_info(run)

        .. code-block:: text
            :caption: Output

            run_id: e649e49c7b504be48ee3ae33c0e76c93
            params: {}
            status: RUNNING
            --
            run_id: e649e49c7b504be48ee3ae33c0e76c93
            params: {'p': '1'}
            status: FINISHED
        """
        synchronous = (
            synchronous if synchronous is not None else not MLFLOW_ENABLE_ASYNC_LOGGING.get()
        )
        if synchronous:
            self._tracking_client.log_param(run_id, key, value, synchronous=True)
            return value
        else:
            return self._tracking_client.log_param(run_id, key, value, synchronous=False)

    def set_experiment_tag(self, experiment_id: str, key: str, value: Any) -> None:
        """
        Set a tag on the experiment with the specified ID. Value is converted to a string.

        Args:
            experiment_id: String ID of the experiment.
            key: Name of the tag.
            value: Tag value (converted to a string).

        .. code-block:: python

            from mlflow import MlflowClient

            # Create an experiment and set its tag
            client = MlflowClient()
            experiment_id = client.create_experiment("Social Media NLP Experiments")
            client.set_experiment_tag(experiment_id, "nlp.framework", "Spark NLP")

            # Fetch experiment metadata information
            experiment = client.get_experiment(experiment_id)
            print(f"Name: {experiment.name}")
            print(f"Tags: {experiment.tags}")

        .. code-block:: text

            Name: Social Media NLP Experiments
            Tags: {'nlp.framework': 'Spark NLP'}

        """
        self._tracking_client.set_experiment_tag(experiment_id, key, value)

    def set_tag(
        self, run_id: str, key: str, value: Any, synchronous: Optional[bool] = None
    ) -> Optional[RunOperations]:
        """
        Set a tag on the run with the specified ID. Value is converted to a string.

        Args:
            run_id: String ID of the run.
            key: Tag name. This string may only contain alphanumerics, underscores (_), dashes (-),
                periods (.), spaces ( ), and slashes (/). All backend stores will support keys up to
                length 250, but some may support larger keys.
            value: Tag value, but will be string-ified if not. All backend stores will support
                values up to length 5000, but some may support larger values.
            synchronous: *Experimental* If True, blocks until the metric is logged successfully.
                If False, logs the metric asynchronously and returns a future representing the
                logging operation. If None, read from environment variable
                `MLFLOW_ENABLE_ASYNC_LOGGING`, which defaults to False if not set.

        Returns:
            When `synchronous=True` or None, returns None. When `synchronous=False`, returns an
            `mlflow.utils.async_logging.run_operations.RunOperations` instance that represents
            future for logging operation.

        .. code-block:: python
            :caption: Example

            from mlflow import MlflowClient


            def print_run_info(run):
                print(f"run_id: {run.info.run_id}")
                print(f"Tags: {run.data.tags}")


            # Create a run under the default experiment (whose id is '0').
            client = MlflowClient()
            experiment_id = "0"
            run = client.create_run(experiment_id)
            print_run_info(run)
            print("--")
            # Set a tag and fetch updated run info
            client.set_tag(run.info.run_id, "nlp.framework", "Spark NLP")
            run = client.get_run(run.info.run_id)
            print_run_info(run)

        .. code-block:: text
            :caption: Output

            run_id: 4f226eb5758145e9b28f78514b59a03b
            Tags: {}
            --
            run_id: 4f226eb5758145e9b28f78514b59a03b
            Tags: {'nlp.framework': 'Spark NLP'}
        """
        synchronous = (
            synchronous if synchronous is not None else not MLFLOW_ENABLE_ASYNC_LOGGING.get()
        )
        return self._tracking_client.set_tag(run_id, key, value, synchronous=synchronous)

    def delete_tag(self, run_id: str, key: str) -> None:
        """Delete a tag from a run. This is irreversible.

        Args:
            run_id: String ID of the run.
            key: Name of the tag.

        .. code-block:: python
            :caption: Example

            from mlflow import MlflowClient


            def print_run_info(run):
                print(f"run_id: {run.info.run_id}")
                print(f"Tags: {run.data.tags}")


            # Create a run under the default experiment (whose id is '0').
            client = MlflowClient()
            tags = {"t1": 1, "t2": 2}
            experiment_id = "0"
            run = client.create_run(experiment_id, tags=tags)
            print_run_info(run)
            print("--")

            # Delete tag and fetch updated info
            client.delete_tag(run.info.run_id, "t1")
            run = client.get_run(run.info.run_id)
            print_run_info(run)

        .. code-block:: text
            :caption: Output

            run_id: b7077267a59a45d78cd9be0de4bc41f5
            Tags: {'t2': '2', 't1': '1'}
            --
            run_id: b7077267a59a45d78cd9be0de4bc41f5
            Tags: {'t2': '2'}

        """
        self._tracking_client.delete_tag(run_id, key)

    def update_run(
        self, run_id: str, status: Optional[str] = None, name: Optional[str] = None
    ) -> None:
        """Update a run with the specified ID to a new status or name.

        Args:
            run_id: The ID of the Run to update.
            status: The new status of the run to set, if specified. At least one of ``status`` or
                ``name`` should be specified.
            name: The new name of the run to set, if specified. At least one of ``name`` or
                ``status`` should be specified.

        .. code-block:: python
            :caption: Example

            from mlflow import MlflowClient


            def print_run_info(run):
                print(f"run_id: {run.info.run_id}")
                print(f"run_name: {run.info.run_name}")
                print(f"status: {run.info.status}")


            # Create a run under the default experiment (whose id is '0').
            client = MlflowClient()
            experiment_id = "0"
            run = client.create_run(experiment_id)
            print_run_info(run)
            print("--")

            # Update run and fetch info
            client.update_run(run.info.run_id, "FINISHED", "new_name")
            run = client.get_run(run.info.run_id)
            print_run_info(run)

        .. code-block:: text
            :caption: Output

            run_id: 1cf6bf8bf6484dd8a598bd43be367b20
            run_name: judicious-hog-915
            status: RUNNING
            --
            run_id: 1cf6bf8bf6484dd8a598bd43be367b20
            run_name: new_name
            status: FINISHED

        """
        self._tracking_client.update_run(run_id, status, name)

    def log_batch(
        self,
        run_id: str,
        metrics: Sequence[Metric] = (),
        params: Sequence[Param] = (),
        tags: Sequence[RunTag] = (),
        synchronous: Optional[bool] = None,
    ) -> Optional[RunOperations]:
        """
        Log multiple metrics, params, and/or tags.

        Args:
            run_id: String ID of the run
            metrics: If provided, List of Metric(key, value, timestamp) instances.
            params: If provided, List of Param(key, value) instances.
            tags: If provided, List of RunTag(key, value) instances.
            synchronous: *Experimental* If True, blocks until the metric is logged successfully.
                If False, logs the metric asynchronously and returns a future representing the
                logging operation. If None, read from environment variable
                `MLFLOW_ENABLE_ASYNC_LOGGING`, which defaults to False if not set.

        Raises:
            mlflow.MlflowException: If any errors occur.

        Returns:
            When `synchronous=True` or None, returns None. When `synchronous=False`, returns an
            :py:class:`mlflow.utils.async_logging.run_operations.RunOperations` instance that
            represents future for logging operation.

        .. code-block:: python
            :caption: Example

            import time

            from mlflow import MlflowClient
            from mlflow.entities import Metric, Param, RunTag


            def print_run_info(r):
                print(f"run_id: {r.info.run_id}")
                print(f"params: {r.data.params}")
                print(f"metrics: {r.data.metrics}")
                print(f"tags: {r.data.tags}")
                print(f"status: {r.info.status}")


            # Create MLflow entities and a run under the default experiment (whose id is '0').
            timestamp = int(time.time() * 1000)
            metrics = [Metric("m", 1.5, timestamp, 1)]
            params = [Param("p", "p")]
            tags = [RunTag("t", "t")]
            experiment_id = "0"
            client = MlflowClient()
            run = client.create_run(experiment_id)

            # Log entities, terminate the run, and fetch run status
            client.log_batch(run.info.run_id, metrics=metrics, params=params, tags=tags)
            client.set_terminated(run.info.run_id)
            run = client.get_run(run.info.run_id)
            print_run_info(run)

            # To log metric in async fashion
            client.log_metric(run.info.run_id, "m", 1.5, synchronous=False)

        .. code-block:: text
            :caption: Output

            run_id: ef0247fa3205410595acc0f30f620871
            params: {'p': 'p'}
            metrics: {'m': 1.5}
            tags: {'t': 't'}
            status: FINISHED

        """
        synchronous = (
            synchronous if synchronous is not None else not MLFLOW_ENABLE_ASYNC_LOGGING.get()
        )

        # Stringify the values of the params
        params = [Param(key=param.key, value=str(param.value)) for param in params]

        return self._tracking_client.log_batch(
            run_id, metrics, params, tags, synchronous=synchronous
        )

    def log_inputs(
        self,
        run_id: str,
        datasets: Optional[Sequence[DatasetInput]] = None,
        models: Optional[Sequence[LoggedModelInput]] = None,
    ) -> None:
        """
        Log one or more dataset inputs to a run.

        Args:
            run_id: String ID of the run.
            datasets: List of :py:class:`mlflow.entities.DatasetInput` instances to log.
            models: List of :py:class:`mlflow.entities.LoggedModelInput` instances to log.

        Raises:
            mlflow.MlflowException: If any errors occur.
        """
        self._tracking_client.log_inputs(run_id, datasets, models)

    def log_outputs(self, run_id: str, models: list[LoggedModelOutput]):
        self._tracking_client.log_outputs(run_id, models)

    def log_artifact(self, run_id, local_path, artifact_path=None) -> None:
        """Write a local file or directory to the remote ``artifact_uri``.

        Args:
            run_id: String ID of run.
            local_path: Path to the file or directory to write.
            artifact_path: If provided, the directory in ``artifact_uri`` to write to.

        .. code-block:: python
            :caption: Example

            import tempfile
            from pathlib import Path

            from mlflow import MlflowClient

            # Create a run under the default experiment (whose id is '0').
            client = MlflowClient()
            experiment_id = "0"
            run = client.create_run(experiment_id)

            # log and fetch the artifact
            with tempfile.TemporaryDirectory() as tmp_dir:
                path = Path(tmp_dir, "features.txt")
                path.write_text(features)
                client.log_artifact(run.info.run_id, path)

            artifacts = client.list_artifacts(run.info.run_id)
            for artifact in artifacts:
                print(f"artifact: {artifact.path}")
                print(f"is_dir: {artifact.is_dir}")
            client.set_terminated(run.info.run_id)

        .. code-block:: text
            :caption: Output

            artifact: features.txt
            is_dir: False

        """
        if run_id.startswith(TRACE_REQUEST_ID_PREFIX):
            raise MlflowException(
                f"Invalid run id: {run_id}. `log_artifact` run id must map to a valid run."
            )
        self._tracking_client.log_artifact(run_id, local_path, artifact_path)

    def log_artifacts(
        self, run_id: str, local_dir: str, artifact_path: Optional[str] = None
    ) -> None:
        """Write a directory of files to the remote ``artifact_uri``.

        Args:
            run_id: String ID of run.
            local_dir: Path to the directory of files to write.
            artifact_path: If provided, the directory in ``artifact_uri`` to write to.

        .. code-block:: python
            :caption: Example

            import json
            import tempfile
            from pathlib import Path

            # Create some artifacts data to preserve
            features = "rooms, zipcode, median_price, school_rating, transport"
            data = {"state": "TX", "Available": 25, "Type": "Detached"}
            with tempfile.TemporaryDirectory() as tmp_dir:
                tmp_dir = Path(tmp_dir)
                with (tmp_dir / "data.json").open("w") as f:
                    json.dump(data, f, indent=2)
                with (tmp_dir / "features.json").open("w") as f:
                    f.write(features)

                # Create a run under the default experiment (whose id is '0'), and log
                # all files in "data" to root artifact_uri/states
                client = MlflowClient()
                experiment_id = "0"
                run = client.create_run(experiment_id)
                client.log_artifacts(run.info.run_id, tmp_dir, artifact_path="states")

            artifacts = client.list_artifacts(run.info.run_id)
            for artifact in artifacts:
                print(f"artifact: {artifact.path}")
                print(f"is_dir: {artifact.is_dir}")
            client.set_terminated(run.info.run_id)

        .. code-block:: text
            :caption: Output

            artifact: states
            is_dir: True

        """
        self._tracking_client.log_artifacts(run_id, local_dir, artifact_path)

    @contextlib.contextmanager
    def _log_artifact_helper(self, run_id, artifact_file):
        """Yields a temporary path to store a file, and then calls `log_artifact` against that path.

        Args:
            run_id: String ID of the run.
            artifact_file: The run-relative artifact file path in posixpath format.

        Returns:
            Temporary path to store a file.

        """
        norm_path = posixpath.normpath(artifact_file)
        filename = posixpath.basename(norm_path)
        artifact_dir = posixpath.dirname(norm_path)
        artifact_dir = None if artifact_dir == "" else artifact_dir
        with tempfile.TemporaryDirectory() as tmp_dir:
            tmp_path = os.path.join(tmp_dir, filename)
            yield tmp_path
            self.log_artifact(run_id, tmp_path, artifact_dir)

    def _log_artifact_async_helper(self, run_id, artifact_file, artifact):
        """Log artifact asynchronously.

        Args:
            run_id: The unique identifier for the run. This ID is used to associate the
                artifact with a specific run.
            artifact_file: The file path of the artifact relative to the run's directory.
                The path should be in POSIX format, using forward slashes (/) as directory
                separators.
            artifact: The artifact to be logged.
        """
        norm_path = posixpath.normpath(artifact_file)
        filename = posixpath.basename(norm_path)
        artifact_dir = posixpath.dirname(norm_path)
        artifact_dir = None if artifact_dir == "" else artifact_dir
        self._tracking_client._log_artifact_async(run_id, filename, artifact_dir, artifact)

    def log_text(self, run_id: str, text: str, artifact_file: str) -> None:
        """Log text as an artifact.

        Args:
            run_id: String ID of the run.
            text: String containing text to log.
            artifact_file: The run-relative artifact file path in posixpath format to which
                the text is saved (e.g. "dir/file.txt").

        .. code-block:: python
            :caption: Example

            from mlflow import MlflowClient

            client = MlflowClient()
            run = client.create_run(experiment_id="0")

            # Log text to a file under the run's root artifact directory
            client.log_text(run.info.run_id, "text1", "file1.txt")

            # Log text in a subdirectory of the run's root artifact directory
            client.log_text(run.info.run_id, "text2", "dir/file2.txt")

            # Log HTML text
            client.log_text(run.info.run_id, "<h1>header</h1>", "index.html")

        """
        with self._log_artifact_helper(run_id, artifact_file) as tmp_path:
            with open(tmp_path, "w", encoding="utf-8") as f:
                f.write(text)

    def log_dict(self, run_id: str, dictionary: dict[str, Any], artifact_file: str) -> None:
        """Log a JSON/YAML-serializable object (e.g. `dict`) as an artifact. The serialization
        format (JSON or YAML) is automatically inferred from the extension of `artifact_file`.
        If the file extension doesn't exist or match any of [".json", ".yml", ".yaml"],
        JSON format is used, and we stringify objects that can't be JSON-serialized.

        Args:
            run_id: String ID of the run.
            dictionary: Dictionary to log.
            artifact_file: The run-relative artifact file path in posixpath format to which
                the dictionary is saved (e.g. "dir/data.json").

        .. code-block:: python
            :caption: Example

            from mlflow import MlflowClient

            client = MlflowClient()
            run = client.create_run(experiment_id="0")
            run_id = run.info.run_id

            dictionary = {"k": "v"}

            # Log a dictionary as a JSON file under the run's root artifact directory
            client.log_dict(run_id, dictionary, "data.json")

            # Log a dictionary as a YAML file in a subdirectory of the run's root artifact directory
            client.log_dict(run_id, dictionary, "dir/data.yml")

            # If the file extension doesn't exist or match any of [".json", ".yaml", ".yml"],
            # JSON format is used.
            mlflow.log_dict(run_id, dictionary, "data")
            mlflow.log_dict(run_id, dictionary, "data.txt")

        """
        extension = os.path.splitext(artifact_file)[1]

        with self._log_artifact_helper(run_id, artifact_file) as tmp_path:
            with open(tmp_path, "w") as f:
                # Specify `indent` to prettify the output
                if extension in [".yml", ".yaml"]:
                    yaml.dump(dictionary, f, indent=2, default_flow_style=False)
                else:
                    # Stringify objects that can't be JSON-serialized
                    json.dump(dictionary, f, indent=2, default=str)

    def log_figure(
        self,
        run_id: str,
        figure: Union["matplotlib.figure.Figure", "plotly.graph_objects.Figure"],
        artifact_file: str,
        *,
        save_kwargs: Optional[dict[str, Any]] = None,
    ) -> None:
        """Log a figure as an artifact. The following figure objects are supported:

        - `matplotlib.figure.Figure`_
        - `plotly.graph_objects.Figure`_

        .. _matplotlib.figure.Figure:
            https://matplotlib.org/api/_as_gen/matplotlib.figure.Figure.html

        .. _plotly.graph_objects.Figure:
            https://plotly.com/python-api-reference/generated/plotly.graph_objects.Figure.html

        Args:
            run_id: String ID of the run.
            figure: Figure to log.
            artifact_file: The run-relative artifact file path in posixpath format to which
                the figure is saved (e.g. "dir/file.png").
            save_kwargs: Additional keyword arguments passed to the method that saves the figure.

        .. code-block:: python
            :caption: Matplotlib Example

            import mlflow
            import matplotlib.pyplot as plt

            fig, ax = plt.subplots()
            ax.plot([0, 1], [2, 3])

            run = client.create_run(experiment_id="0")
            client.log_figure(run.info.run_id, fig, "figure.png")

        .. code-block:: python
            :caption: Plotly Example

            import mlflow
            from plotly import graph_objects as go

            fig = go.Figure(go.Scatter(x=[0, 1], y=[2, 3]))

            run = client.create_run(experiment_id="0")
            client.log_figure(run.info.run_id, fig, "figure.html")

        """

        def _is_matplotlib_figure(fig):
            import matplotlib.figure

            return isinstance(fig, matplotlib.figure.Figure)

        def _is_plotly_figure(fig):
            import plotly

            return isinstance(fig, plotly.graph_objects.Figure)

        save_kwargs = save_kwargs or {}
        with self._log_artifact_helper(run_id, artifact_file) as tmp_path:
            # `is_matplotlib_figure` is executed only when `matplotlib` is found in `sys.modules`.
            # This allows logging a `plotly` figure in an environment where `matplotlib` is not
            # installed.
            if "matplotlib" in sys.modules and _is_matplotlib_figure(figure):
                figure.savefig(tmp_path, **save_kwargs)
            elif "plotly" in sys.modules and _is_plotly_figure(figure):
                file_extension = os.path.splitext(artifact_file)[1]
                if file_extension == ".html":
                    save_kwargs.setdefault("include_plotlyjs", "cdn")
                    save_kwargs.setdefault("auto_open", False)
                    figure.write_html(tmp_path, **save_kwargs)
                elif file_extension in [".png", ".jpeg", ".webp", ".svg", ".pdf"]:
                    figure.write_image(tmp_path, **save_kwargs)
                else:
                    raise TypeError(
                        f"Unsupported file extension for plotly figure: '{file_extension}'"
                    )
            else:
                raise TypeError(f"Unsupported figure object type: '{type(figure)}'")

    def log_image(
        self,
        run_id: str,
        image: Union["numpy.ndarray", "PIL.Image.Image", "mlflow.Image"],
        artifact_file: Optional[str] = None,
        key: Optional[str] = None,
        step: Optional[int] = None,
        timestamp: Optional[int] = None,
        synchronous: Optional[bool] = None,
    ) -> None:
        """
        Logs an image in MLflow, supporting two use cases:

        1. Time-stepped image logging:
            Ideal for tracking changes or progressions through iterative processes (e.g.,
            during model training phases).

            - Usage: :code:`log_image(image, key=key, step=step, timestamp=timestamp)`

        2. Artifact file image logging:
            Best suited for static image logging where the image is saved directly as a file
            artifact.

            - Usage: :code:`log_image(image, artifact_file)`

        The following image formats are supported:
            - `numpy.ndarray`_
            - `PIL.Image.Image`_

            .. _numpy.ndarray:
                https://numpy.org/doc/stable/reference/generated/numpy.ndarray.html

            .. _PIL.Image.Image:
                https://pillow.readthedocs.io/en/stable/reference/Image.html#PIL.Image.Image

            - :class:`mlflow.Image`: An MLflow wrapper around PIL image for convenient image
              logging.

        Numpy array support
            - data types:

                - bool (useful for logging image masks)
                - integer [0, 255]
                - unsigned integer [0, 255]
                - float [0.0, 1.0]

                .. warning::

                    - Out-of-range integer values will raise ValueError.
                    - Out-of-range float values will auto-scale with min/max and warn.

            - shape (H: height, W: width):

                - H x W (Grayscale)
                - H x W x 1 (Grayscale)
                - H x W x 3 (an RGB channel order is assumed)
                - H x W x 4 (an RGBA channel order is assumed)

        Args:
            run_id: String ID of run.
            image: The image object to be logged.
            artifact_file: Specifies the path, in POSIX format, where the image
                will be stored as an artifact relative to the run's root directory (for
                example, "dir/image.png"). This parameter is kept for backward compatibility
                and should not be used together with `key`, `step`, or `timestamp`.
            key: Image name for time-stepped image logging. This string may only contain
                alphanumerics, underscores (_), dashes (-), periods (.), spaces ( ), and
                slashes (/).
            step: Integer training step (iteration) at which the image was saved.
                Defaults to 0.
            timestamp: Time when this image was saved. Defaults to the current system time.
            synchronous: *Experimental* If True, blocks until the metric is logged successfully.
                If False, logs the metric asynchronously and returns a future representing the
                logging operation. If None, read from environment variable
                `MLFLOW_ENABLE_ASYNC_LOGGING`, which defaults to False if not set.

        .. code-block:: python
            :caption: Time-stepped image logging numpy example

            import mlflow
            import numpy as np

            image = np.random.randint(0, 256, size=(100, 100, 3), dtype=np.uint8)
            with mlflow.start_run() as run:
                client = mlflow.MlflowClient()
                client.log_image(run.info.run_id, image, key="dogs", step=3)

        .. code-block:: python
            :caption: Time-stepped image logging pillow example

            import mlflow
            from PIL import Image

            image = Image.new("RGB", (100, 100))
            with mlflow.start_run() as run:
                client = mlflow.MlflowClient()
                client.log_image(run.info.run_id, image, key="dogs", step=3)

        .. code-block:: python
            :caption: Time-stepped image logging with mlflow.Image example

            import mlflow
            from PIL import Image

            # Saving an image to retrieve later.
            Image.new("RGB", (100, 100)).save("image.png")

            image = mlflow.Image("image.png")
            with mlflow.start_run() as run:
                client = mlflow.MlflowClient()
                client.log_image(run.info.run_id, image, key="dogs", step=3)

        .. code-block:: python
            :caption: Legacy artifact file image logging numpy example

            import mlflow
            import numpy as np

            image = np.random.randint(0, 256, size=(100, 100, 3), dtype=np.uint8)
            with mlflow.start_run() as run:
                client = mlflow.MlflowClient()
                client.log_image(run.info.run_id, image, "image.png")

        .. code-block:: python
            :caption: Legacy artifact file image logging pillow example

            import mlflow
            from PIL import Image

            image = Image.new("RGB", (100, 100))
            with mlflow.start_run() as run:
                client = mlflow.MlflowClient()
                client.log_image(run.info.run_id, image, "image.png")
        """
        synchronous = (
            synchronous if synchronous is not None else not MLFLOW_ENABLE_ASYNC_LOGGING.get()
        )
        if artifact_file is not None and any(arg is not None for arg in [key, step, timestamp]):
            raise TypeError(
                "The `artifact_file` parameter cannot be used in conjunction with `key`, "
                "`step`, or `timestamp` parameters. Please ensure that `artifact_file` is "
                "specified alone, without any of these conflicting parameters."
            )
        elif artifact_file is None and key is None:
            raise TypeError(
                "Invalid arguments: Please specify exactly one of `artifact_file` or `key`. Use "
                "`key` to log dynamic image charts or `artifact_file` for saving static images. "
            )

        import numpy as np

        # Convert image type to PIL if its a numpy array
        if isinstance(image, np.ndarray):
            image = convert_to_pil_image(image)
        elif isinstance(image, Image):
            image = image.to_pil()
        else:
            # Import PIL and check if the image is a PIL image
            import PIL.Image

            if not isinstance(image, PIL.Image.Image):
                raise TypeError(
                    f"Unsupported image object type: {type(image)}. "
                    "`image` must be one of numpy.ndarray, "
                    "PIL.Image.Image, and mlflow.Image."
                )

        if artifact_file is not None:
            with self._log_artifact_helper(run_id, artifact_file) as tmp_path:
                image.save(tmp_path)

        elif key is not None:
            # Check image key for invalid characters
            if not re.match(r"^[a-zA-Z0-9_\-./ ]+$", key):
                raise ValueError(
                    "The `key` parameter may only contain alphanumerics, underscores (_), "
                    "dashes (-), periods (.), spaces ( ), and slashes (/)."
                    f"The provided key `{key}` contains invalid characters."
                )

            step = step or 0
            timestamp = timestamp or get_current_time_millis()

            # Sanitize key to use in filename (replace / with # to avoid subdirectories)
            sanitized_key = re.sub(r"/", "#", key)
            filename_uuid = uuid.uuid4()
            # TODO: reconsider the separator used here since % has special meaning in URL encoding.
            # See https://github.com/mlflow/mlflow/issues/14136 for more details.
            uncompressed_filename = (
                f"images/{sanitized_key}%step%{step}%timestamp%{timestamp}%{filename_uuid}"
            )
            compressed_filename = f"{uncompressed_filename}%compressed"

            # Save full-resolution image
            image_filepath = f"{uncompressed_filename}.png"
            compressed_image_filepath = f"{compressed_filename}.webp"

            # Need to make a resize copy before running thread for thread safety
            # If further optimization is needed, we can move this resize to async queue.
            compressed_image = compress_image_size(image)

            if synchronous:
                with self._log_artifact_helper(run_id, image_filepath) as tmp_path:
                    image.save(tmp_path)
            else:
                self._log_artifact_async_helper(run_id, image_filepath, image)

            if synchronous:
                with self._log_artifact_helper(run_id, compressed_image_filepath) as tmp_path:
                    compressed_image.save(tmp_path)
            else:
                self._log_artifact_async_helper(run_id, compressed_image_filepath, compressed_image)

            # Log tag indicating that the run includes logged image
            self.set_tag(run_id, MLFLOW_LOGGED_IMAGES, True, synchronous)

    def _check_artifact_file_string(self, artifact_file: str):
        """Check if the artifact_file contains any forbidden characters.

        Args:
            artifact_file: The run-relative artifact file path in posixpath format to which
                the table is saved (e.g. "dir/file.json").
        """
        characters_to_check = ['"', "'", ",", ":", "[", "]", "{", "}"]
        for char in characters_to_check:
            if char in artifact_file:
                raise ValueError(f"The artifact_file contains forbidden character: {char}")

    def _read_from_file(self, artifact_path):
        import pandas as pd

        if artifact_path.endswith(".json"):
            return pd.read_json(artifact_path, orient="split")
        if artifact_path.endswith(".parquet"):
            return pd.read_parquet(artifact_path)
        raise ValueError(f"Unsupported file type in {artifact_path}. Expected .json or .parquet")

    @experimental
    def log_table(
        self,
        run_id: str,
        data: Union[dict[str, Any], "pandas.DataFrame"],
        artifact_file: str,
    ) -> None:
        """
        Log a table to MLflow Tracking as a JSON artifact. If the artifact_file already exists
        in the run, the data would be appended to the existing artifact_file.

        Args:
            run_id: String ID of the run.
            data: Dictionary or pandas.DataFrame to log.
            artifact_file: The run-relative artifact file path in posixpath format to which
                the table is saved (e.g. "dir/file.json").

        .. code-block:: python
            :test:
            :caption: Dictionary Example

            import mlflow
            from mlflow import MlflowClient

            table_dict = {
                "inputs": ["What is MLflow?", "What is Databricks?"],
                "outputs": ["MLflow is ...", "Databricks is ..."],
                "toxicity": [0.0, 0.0],
            }
            with mlflow.start_run() as run:
                client = MlflowClient()
                client.log_table(
                    run.info.run_id, data=table_dict, artifact_file="qabot_eval_results.json"
                )

        .. code-block:: python
            :test:
            :caption: Pandas DF Example

            import mlflow
            import pandas as pd
            from mlflow import MlflowClient

            table_dict = {
                "inputs": ["What is MLflow?", "What is Databricks?"],
                "outputs": ["MLflow is ...", "Databricks is ..."],
                "toxicity": [0.0, 0.0],
            }
            df = pd.DataFrame.from_dict(table_dict)
            with mlflow.start_run() as run:
                client = MlflowClient()
                client.log_table(run.info.run_id, data=df, artifact_file="qabot_eval_results.json")

        .. code-block:: python
            :test:
            :caption: Image Column Example

            import mlflow
            import pandas as pd
            from mlflow import MlflowClient

            image = mlflow.Image([[1, 2, 3]])
            table_dict = {
                "inputs": ["Show me a dog", "Show me a cat"],
                "outputs": [image, image],
            }
            df = pd.DataFrame.from_dict(table_dict)
            with mlflow.start_run() as run:
                client = MlflowClient()
                client.log_table(run.info.run_id, data=df, artifact_file="image_gen.json")
        """
        import pandas as pd

        self._check_artifact_file_string(artifact_file)
        if not artifact_file.endswith((".json", ".parquet")):
            raise ValueError(
                f"Invalid artifact file path '{artifact_file}'. Please ensure the file you are "
                "trying to log as a table has a file name with either '.json' "
                "or '.parquet' extension."
            )

        if not isinstance(data, (pd.DataFrame, dict)):
            raise MlflowException.invalid_parameter_value(
                "data must be a pandas.DataFrame or a dictionary"
            )

        if isinstance(data, dict):
            try:
                data = pd.DataFrame(data)
            # catch error `If using all scalar values, you must pass an index`
            # for data like {"inputs": "What is MLflow?"}
            except ValueError:
                data = pd.DataFrame([data])

        # Check if the column is a `PIL.Image.Image` or `mlflow.Image` object
        # and save filepath
        if len(data.select_dtypes(include=["object"]).columns) > 0:

            def process_image(image):
                # remove extension from artifact_file
                table_name, _ = os.path.splitext(artifact_file)
                # save image to path
                filepath = posixpath.join("table_images", table_name, str(uuid.uuid4()))
                image_filepath = filepath + ".png"
                compressed_image_filepath = filepath + ".webp"
                with self._log_artifact_helper(run_id, image_filepath) as artifact_path:
                    image.save(artifact_path)

                # save compressed image to path
                compressed_image = compress_image_size(image)

                with self._log_artifact_helper(run_id, compressed_image_filepath) as artifact_path:
                    compressed_image.save(artifact_path)

                # return a dictionary object indicating its an image path
                return {
                    "type": "image",
                    "filepath": image_filepath,
                    "compressed_filepath": compressed_image_filepath,
                }

            def check_is_image_object(obj):
                return (
                    hasattr(obj, "save")
                    and callable(getattr(obj, "save"))
                    and hasattr(obj, "resize")
                    and callable(getattr(obj, "resize"))
                    and hasattr(obj, "size")
                )

            for column in data.columns:
                isImage = data[column].map(lambda x: check_is_image_object(x))
                if any(isImage) and not all(isImage):
                    raise ValueError(
                        f"Column `{column}` contains a mix of images and non-images. "
                        "Please ensure that all elements in the column are of the same type."
                    )
                elif all(isImage):
                    # Save files to artifact storage
                    data[column] = data[column].map(lambda x: process_image(x))

        def write_to_file(data, artifact_path):
            if artifact_path.endswith(".json"):
                data.to_json(artifact_path, orient="split", index=False, date_format="iso")
            elif artifact_path.endswith(".parquet"):
                data.to_parquet(artifact_path, index=False)

        norm_path = posixpath.normpath(artifact_file)
        artifact_dir = posixpath.dirname(norm_path)
        artifact_dir = None if artifact_dir == "" else artifact_dir
        artifacts = [f.path for f in self.list_artifacts(run_id, path=artifact_dir)]
        if artifact_file in artifacts:
            with tempfile.TemporaryDirectory() as tmpdir:
                downloaded_artifact_path = mlflow.artifacts.download_artifacts(
                    run_id=run_id, artifact_path=artifact_file, dst_path=tmpdir
                )
                existing_predictions = self._read_from_file(downloaded_artifact_path)
            data = pd.concat([existing_predictions, data], ignore_index=True)
            _logger.debug(
                "Appending new table to already existing artifact "
                f"{artifact_file} for run {run_id}."
            )

        with self._log_artifact_helper(run_id, artifact_file) as artifact_path:
            try:
                write_to_file(data, artifact_path)
            except Exception as e:
                raise MlflowException(
                    f"Failed to save {data} as table as the data is not JSON serializable. "
                    f"Error: {e}"
                )

        run = self.get_run(run_id)

        # Get the current value of the tag
        current_tag_value = json.loads(run.data.tags.get(MLFLOW_LOGGED_ARTIFACTS, "[]"))
        tag_value = {"path": artifact_file, "type": "table"}

        # Append the new tag value to the list if one doesn't exists
        if tag_value not in current_tag_value:
            current_tag_value.append(tag_value)
            # Set the tag with the updated list
            self.set_tag(run_id, MLFLOW_LOGGED_ARTIFACTS, json.dumps(current_tag_value))

    @experimental
    def load_table(
        self,
        experiment_id: str,
        artifact_file: str,
        run_ids: Optional[list[str]] = None,
        extra_columns: Optional[list[str]] = None,
    ) -> "pandas.DataFrame":
        """
        Load a table from MLflow Tracking as a pandas.DataFrame. The table is loaded from the
        specified artifact_file in the specified run_ids. The extra_columns are columns that
        are not in the table but are augmented with run information and added to the DataFrame.

        Args:
            experiment_id: The experiment ID to load the table from.
            artifact_file: The run-relative artifact file path in posixpath format to which
                table to load (e.g. "dir/file.json").
            run_ids: Optional list of run_ids to load the table from. If no run_ids are
                specified, the table is loaded from all runs in the current experiment.
            extra_columns: Optional list of extra columns to add to the returned DataFrame
                For example, if extra_columns=["run_id"], then the returned DataFrame
                will have a column named run_id.

        Returns:
            pandas.DataFrame containing the loaded table if the artifact exists
            or else throw a MlflowException.

         .. code-block:: python
            :test:
            :caption: Example with passing run_ids

            import mlflow
            import pandas as pd
            from mlflow import MlflowClient

            table_dict = {
                "inputs": ["What is MLflow?", "What is Databricks?"],
                "outputs": ["MLflow is ...", "Databricks is ..."],
                "toxicity": [0.0, 0.0],
            }
            df = pd.DataFrame.from_dict(table_dict)
            client = MlflowClient()
            run = client.create_run(experiment_id="0")
            client.log_table(run.info.run_id, data=df, artifact_file="qabot_eval_results.json")
            loaded_table = client.load_table(
                experiment_id="0",
                artifact_file="qabot_eval_results.json",
                run_ids=[
                    run.info.run_id,
                ],
                # Append a column containing the associated run ID for each row
                extra_columns=["run_id"],
            )

        .. code-block:: python
            :test:
            :caption: Example with passing no run_ids

            # Loads the table with the specified name for all runs in the given
            # experiment and joins them together
            import mlflow
            import pandas as pd
            from mlflow import MlflowClient

            table_dict = {
                "inputs": ["What is MLflow?", "What is Databricks?"],
                "outputs": ["MLflow is ...", "Databricks is ..."],
                "toxicity": [0.0, 0.0],
            }
            df = pd.DataFrame.from_dict(table_dict)
            client = MlflowClient()
            run = client.create_run(experiment_id="0")
            client.log_table(run.info.run_id, data=df, artifact_file="qabot_eval_results.json")
            loaded_table = client.load_table(
                experiment_id="0",
                artifact_file="qabot_eval_results.json",
                # Append the run ID and the parent run ID to the table
                extra_columns=["run_id"],
            )
        """
        import pandas as pd

        self._check_artifact_file_string(artifact_file)
        subset_tag_value = f'"path"%:%"{artifact_file}",%"type"%:%"table"'

        # Build the filter string
        filter_string = f"tags.{MLFLOW_LOGGED_ARTIFACTS} LIKE '%{subset_tag_value}%'"
        if run_ids:
            list_run_ids = ",".join(map(repr, run_ids))
            filter_string += f" and attributes.run_id IN ({list_run_ids})"

        runs = mlflow.search_runs(experiment_ids=[experiment_id], filter_string=filter_string)
        if run_ids and len(run_ids) != len(runs):
            _logger.warning(
                "Not all runs have the specified table artifact. Some runs will be skipped."
            )

        # TODO: Add parallelism support here
        def get_artifact_data(run):
            run_id = run.run_id
            norm_path = posixpath.normpath(artifact_file)
            artifact_dir = posixpath.dirname(norm_path)
            artifact_dir = None if artifact_dir == "" else artifact_dir
            existing_predictions = pd.DataFrame()

            artifacts = [
                f.path for f in self.list_artifacts(run_id, path=artifact_dir) if not f.is_dir
            ]
            if artifact_file in artifacts:
                with tempfile.TemporaryDirectory() as tmpdir:
                    downloaded_artifact_path = mlflow.artifacts.download_artifacts(
                        run_id=run_id,
                        artifact_path=artifact_file,
                        dst_path=tmpdir,
                    )
                    existing_predictions = self._read_from_file(downloaded_artifact_path)
                    if extra_columns is not None:
                        for column in extra_columns:
                            if column in existing_predictions:
                                column_name = f"{column}_"
                                _logger.warning(
                                    f"Column name {column} already exists in the table. "
                                    "Resolving the conflict, by appending an underscore "
                                    "to the column name."
                                )
                            else:
                                column_name = column
                            existing_predictions[column_name] = run[column]

            else:
                raise MlflowException(
                    f"Artifact {artifact_file} not found for run {run_id}.", RESOURCE_DOES_NOT_EXIST
                )

            return existing_predictions

        if not runs.empty:
            return pd.concat(
                [get_artifact_data(run) for _, run in runs.iterrows()], ignore_index=True
            )
        else:
            raise MlflowException(
                "No runs found with the corresponding table artifact.", RESOURCE_DOES_NOT_EXIST
            )

    def _record_logged_model(self, run_id, mlflow_model):
        """Record logged model info with the tracking server.

        Args:
            run_id: run_id under which the model has been logged.
            mlflow_model: Model info to be recorded.
        """
        self._tracking_client._record_logged_model(run_id, mlflow_model)

    def list_artifacts(self, run_id: str, path=None) -> list[FileInfo]:
        """List the artifacts for a run.

        Args:
            run_id: The run to list artifacts from.
            path: The run's relative artifact path to list from. By default it is set to None
                or the root artifact path.

        Returns:
            List of :py:class:`mlflow.entities.FileInfo`

        .. code-block:: python
            :caption: Example

            from mlflow import MlflowClient


            def print_artifact_info(artifact):
                print(f"artifact: {artifact.path}")
                print(f"is_dir: {artifact.is_dir}")
                print(f"size: {artifact.file_size}")


            features = "rooms zipcode, median_price, school_rating, transport"
            labels = "price"

            # Create a run under the default experiment (whose id is '0').
            client = MlflowClient()
            experiment_id = "0"
            run = client.create_run(experiment_id)

            # Create some artifacts and log under the above run
            for file, content in [("features", features), ("labels", labels)]:
                with open(f"{file}.txt", "w") as f:
                    f.write(content)
                client.log_artifact(run.info.run_id, f"{file}.txt")

            # Fetch the logged artifacts
            artifacts = client.list_artifacts(run.info.run_id)
            for artifact in artifacts:
                print_artifact_info(artifact)
            client.set_terminated(run.info.run_id)

        .. code-block:: text
            :caption: Output

            artifact: features.txt
            is_dir: False
            size: 53
            artifact: labels.txt
            is_dir: False
            size: 5

        """
        return self._tracking_client.list_artifacts(run_id, path)

    def list_logged_model_artifacts(
        self, model_id: str, path: Optional[str] = None
    ) -> list[FileInfo]:
        return self._tracking_client.list_logged_model_artifacts(model_id, path)

    def download_artifacts(self, run_id: str, path: str, dst_path: Optional[str] = None) -> str:
        """
        Download an artifact file or directory from a run to a local directory if applicable,
        and return a local path for it.

        Args:
            run_id: The run to download artifacts from.
            path: Relative source path to the desired artifact.
            dst_path: Absolute path of the local filesystem destination directory to which to
                download the specified artifacts. This directory must already exist.
                If unspecified, the artifacts will either be downloaded to a new
                uniquely-named directory on the local filesystem or will be returned
                directly in the case of the LocalArtifactRepository.

        Returns:
            Local path of desired artifact.

        .. code-block:: python
            :caption: Example

            import os
            import mlflow
            from mlflow import MlflowClient

            features = "rooms, zipcode, median_price, school_rating, transport"
            with open("features.txt", "w") as f:
                f.write(features)

            # Log artifacts
            with mlflow.start_run() as run:
                mlflow.log_artifact("features.txt", artifact_path="features")

            # Download artifacts
            client = MlflowClient()
            local_dir = "/tmp/artifact_downloads"
            if not os.path.exists(local_dir):
                os.mkdir(local_dir)
            local_path = client.download_artifacts(run.info.run_id, "features", local_dir)
            print(f"Artifacts downloaded in: {local_path}")
            print(f"Artifacts: {os.listdir(local_path)}")

        .. code-block:: text
            :caption: Output

            Artifacts downloaded in: /tmp/artifact_downloads/features
            Artifacts: ['features.txt']
        """
        return self._tracking_client.download_artifacts(run_id, path, dst_path)

    def set_terminated(
        self, run_id: str, status: Optional[str] = None, end_time: Optional[int] = None
    ) -> None:
        """Set a run's status to terminated.

        Args:
            run_id: The ID of the run to terminate.
            status: A string value of :py:class:`mlflow.entities.RunStatus`. Defaults to "FINISHED".
            end_time: If not provided, defaults to the current time.

        .. code-block:: python

            from mlflow import MlflowClient


            def print_run_info(r):
                print(f"run_id: {r.info.run_id}")
                print(f"status: {r.info.status}")


            # Create a run under the default experiment (whose id is '0').
            # Since this is low-level CRUD operation, this method will create a run.
            # To end the run, you'll have to explicitly terminate it.
            client = MlflowClient()
            experiment_id = "0"
            run = client.create_run(experiment_id)
            print_run_info(run)
            print("--")

            # Terminate the run and fetch updated status. By default,
            # the status is set to "FINISHED". Other values you can
            # set are "KILLED", "FAILED", "RUNNING", or "SCHEDULED".
            client.set_terminated(run.info.run_id, status="KILLED")
            run = client.get_run(run.info.run_id)
            print_run_info(run)

        .. code-block:: text

            run_id: 575fb62af83f469e84806aee24945973
            status: RUNNING
            --
            run_id: 575fb62af83f469e84806aee24945973
            status: KILLED

        """
        self._tracking_client.set_terminated(run_id, status, end_time)

    def delete_run(self, run_id: str) -> None:
        """Deletes a run with the given ID.

        Args:
            run_id: The unique run id to delete.

        .. code-block:: python
            :caption: Example

            from mlflow import MlflowClient

            # Create a run under the default experiment (whose id is '0').
            client = MlflowClient()
            experiment_id = "0"
            run = client.create_run(experiment_id)
            run_id = run.info.run_id
            print(f"run_id: {run_id}; lifecycle_stage: {run.info.lifecycle_stage}")
            print("--")
            client.delete_run(run_id)
            del_run = client.get_run(run_id)
            print(f"run_id: {run_id}; lifecycle_stage: {del_run.info.lifecycle_stage}")

        .. code-block:: text
            :caption: Output

            run_id: a61c7a1851324f7094e8d5014c58c8c8; lifecycle_stage: active
            run_id: a61c7a1851324f7094e8d5014c58c8c8; lifecycle_stage: deleted

        """
        self._tracking_client.delete_run(run_id)

    def restore_run(self, run_id: str) -> None:
        """Restores a deleted run with the given ID.

        Args:
            run_id: The unique run id to restore.

        .. code-block:: python
            :caption: Example

            from mlflow import MlflowClient

            # Create a run under the default experiment (whose id is '0').
            client = MlflowClient()
            experiment_id = "0"
            run = client.create_run(experiment_id)
            run_id = run.info.run_id
            print(f"run_id: {run_id}; lifecycle_stage: {run.info.lifecycle_stage}")
            client.delete_run(run_id)
            del_run = client.get_run(run_id)
            print(f"run_id: {run_id}; lifecycle_stage: {del_run.info.lifecycle_stage}")
            client.restore_run(run_id)
            rest_run = client.get_run(run_id)
            print(f"run_id: {run_id}; lifecycle_stage: {rest_run.info.lifecycle_stage}")

        .. code-block:: text
            :caption: Output

            run_id: 7bc59754d7e74534a7917d62f2873ac0; lifecycle_stage: active
            run_id: 7bc59754d7e74534a7917d62f2873ac0; lifecycle_stage: deleted
            run_id: 7bc59754d7e74534a7917d62f2873ac0; lifecycle_stage: active

        """
        self._tracking_client.restore_run(run_id)

    def search_runs(
        self,
        experiment_ids: list[str],
        filter_string: str = "",
        run_view_type: int = ViewType.ACTIVE_ONLY,
        max_results: int = SEARCH_MAX_RESULTS_DEFAULT,
        order_by: Optional[list[str]] = None,
        page_token: Optional[str] = None,
    ) -> PagedList[Run]:
        """
        Search for Runs that fit the specified criteria.

        Args:
            experiment_ids: List of experiment IDs, or a single int or string id.
            filter_string: Filter query string, defaults to searching all runs.
            run_view_type: one of enum values ACTIVE_ONLY, DELETED_ONLY, or ALL runs
                defined in :py:class:`mlflow.entities.ViewType`.
            max_results: Maximum number of runs desired.
            order_by: List of columns to order by (e.g., "metrics.rmse"). The ``order_by`` column
                can contain an optional ``DESC`` or ``ASC`` value. The default is ``ASC``.
                The default ordering is to sort by ``start_time DESC``, then ``run_id``.
            page_token: Token specifying the next page of results. It should be obtained from
                a ``search_runs`` call.

        Returns:
            A :py:class:`PagedList <mlflow.store.entities.PagedList>` of
            :py:class:`Run <mlflow.entities.Run>` objects that satisfy the search expressions.
            If the underlying tracking store supports pagination, the token for the next page may
            be obtained via the ``token`` attribute of the returned object.

        .. code-block:: python
            :caption: Example

            import mlflow
            from mlflow import MlflowClient
            from mlflow.entities import ViewType


            def print_run_info(runs):
                for r in runs:
                    print(f"run_id: {r.info.run_id}")
                    print(f"lifecycle_stage: {r.info.lifecycle_stage}")
                    print(f"metrics: {r.data.metrics}")
                    # Exclude mlflow system tags
                    tags = {k: v for k, v in r.data.tags.items() if not k.startswith("mlflow.")}
                    print(f"tags: {tags}")


            # Create an experiment and log two runs with metrics and tags under the experiment
            experiment_id = mlflow.create_experiment("Social NLP Experiments")
            with mlflow.start_run(experiment_id=experiment_id) as run:
                mlflow.log_metric("m", 1.55)
                mlflow.set_tag("s.release", "1.1.0-RC")
            with mlflow.start_run(experiment_id=experiment_id):
                mlflow.log_metric("m", 2.50)
                mlflow.set_tag("s.release", "1.2.0-GA")
            # Search all runs under experiment id and order them by
            # descending value of the metric 'm'
            client = MlflowClient()
            runs = client.search_runs(experiment_id, order_by=["metrics.m DESC"])
            print_run_info(runs)
            print("--")
            # Delete the first run
            client.delete_run(run_id=run.info.run_id)
            # Search only deleted runs under the experiment id and use a case insensitive pattern
            # in the filter_string for the tag.
            filter_string = "tags.s.release ILIKE '%rc%'"
            runs = client.search_runs(
                experiment_id, run_view_type=ViewType.DELETED_ONLY, filter_string=filter_string
            )
            print_run_info(runs)

        .. code-block:: text
            :caption: Output

            run_id: 0efb2a68833d4ee7860a964fad31cb3f
            lifecycle_stage: active
            metrics: {'m': 2.5}
            tags: {'s.release': '1.2.0-GA'}
            run_id: 7ab027fd72ee4527a5ec5eafebb923b8
            lifecycle_stage: active
            metrics: {'m': 1.55}
            tags: {'s.release': '1.1.0-RC'}
            --
            run_id: 7ab027fd72ee4527a5ec5eafebb923b8
            lifecycle_stage: deleted
            metrics: {'m': 1.55}
            tags: {'s.release': '1.1.0-RC'}
        """
        return self._tracking_client.search_runs(
            experiment_ids, filter_string, run_view_type, max_results, order_by, page_token
        )

    # Registry API

    # Registered Model Methods

    def create_registered_model(
        self,
        name: str,
        tags: Optional[dict[str, Any]] = None,
        description: Optional[str] = None,
        deployment_job_id: Optional[str] = None,
    ) -> RegisteredModel:
        """
        Create a new registered model in backend store.

        Args:
            name: Name of the new model. This is expected to be unique in the backend store.
            tags: A dictionary of key-value pairs that are converted into
                :py:class:`mlflow.entities.model_registry.RegisteredModelTag` objects.
            description: Description of the model.
            deployment_job_id: Optional deployment job ID.

        Returns:
            A single object of :py:class:`mlflow.entities.model_registry.RegisteredModel`
            created by backend.

        .. code-block:: python
            :caption: Example

            import mlflow
            from mlflow import MlflowClient


            def print_registered_model_info(rm):
                print(f"name: {rm.name}")
                print(f"tags: {rm.tags}")
                print(f"description: {rm.description}")


            name = "SocialMediaTextAnalyzer"
            tags = {"nlp.framework": "Spark NLP"}
            desc = "This sentiment analysis model classifies the tone-happy, sad, angry."

            mlflow.set_tracking_uri("sqlite:///mlruns.db")
            client = MlflowClient()
            client.create_registered_model(name, tags, desc)
            print_registered_model_info(client.get_registered_model(name))

        .. code-block:: text
            :caption: Output

            name: SocialMediaTextAnalyzer
            tags: {'nlp.framework': 'Spark NLP'}
            description: This sentiment analysis model classifies the tone-happy, sad, angry.

        """
        if has_prompt_tag(tags):
            raise MlflowException.invalid_parameter_value("Prompts cannot be registered as models.")

        return self._get_registry_client().create_registered_model(
            name, tags, description, deployment_job_id
        )

    def rename_registered_model(self, name: str, new_name: str) -> RegisteredModel:
        """Update registered model name.

        Args:
            name: Name of the registered model to update.
            new_name: New proposed name for the registered model.

        Returns:
            A single updated :py:class:`mlflow.entities.model_registry.RegisteredModel` object.

        .. code-block:: python
            :caption: Example

            import mlflow
            from mlflow import MlflowClient


            def print_registered_model_info(rm):
                print(f"name: {rm.name}")
                print(f"tags: {rm.tags}")
                print(f"description: {rm.description}")


            name = "SocialTextAnalyzer"
            tags = {"nlp.framework": "Spark NLP"}
            desc = "This sentiment analysis model classifies the tone-happy, sad, angry."

            # create a new registered model name
            mlflow.set_tracking_uri("sqlite:///mlruns.db")
            client = MlflowClient()
            client.create_registered_model(name, tags, desc)
            print_registered_model_info(client.get_registered_model(name))
            print("--")

            # rename the model
            new_name = "SocialMediaTextAnalyzer"
            client.rename_registered_model(name, new_name)
            print_registered_model_info(client.get_registered_model(new_name))

        .. code-block:: text
            :caption: Output

            name: SocialTextAnalyzer
            tags: {'nlp.framework': 'Spark NLP'}
            description: This sentiment analysis model classifies the tone-happy, sad, angry.
            --
            name: SocialMediaTextAnalyzer
            tags: {'nlp.framework': 'Spark NLP'}
            description: This sentiment analysis model classifies the tone-happy, sad, angry.
        """
        self._raise_if_prompt(name)
        self._get_registry_client().rename_registered_model(name, new_name)

    def update_registered_model(
        self, name: str, description: Optional[str] = None, deployment_job_id: Optional[str] = None
    ) -> RegisteredModel:
        """
        Updates metadata for RegisteredModel entity. Input field ``description`` should be non-None.
        Backend raises exception if a registered model with given name does not exist.

        Args:
            name: Name of the registered model to update.
            description: (Optional) New description.
            deployment_job_id: Optional deployment job ID.

        Returns:
            A single updated :py:class:`mlflow.entities.model_registry.RegisteredModel` object.

        .. code-block:: python
            :caption: Example

            def print_registered_model_info(rm):
                print(f"name: {rm.name}")
                print(f"tags: {rm.tags}")
                print(f"description: {rm.description}")


            name = "SocialMediaTextAnalyzer"
            tags = {"nlp.framework": "Spark NLP"}
            desc = "This sentiment analysis model classifies the tone-happy, sad, angry."

            mlflow.set_tracking_uri("sqlite:///mlruns.db")
            client = MlflowClient()
            client.create_registered_model(name, tags, desc)
            print_registered_model_info(client.get_registered_model(name))
            print("--")

            # Update the model's description
            desc = "This sentiment analysis model classifies tweets' tone: happy, sad, angry."
            client.update_registered_model(name, desc)
            print_registered_model_info(client.get_registered_model(name))

        .. code-block:: text
            :caption: Output

            name: SocialMediaTextAnalyzer
            tags: {'nlp.framework': 'Spark NLP'}
            description: This sentiment analysis model classifies the tone-happy, sad, angry.
            --
            name: SocialMediaTextAnalyzer
            tags: {'nlp.framework': 'Spark NLP'}
            description: This sentiment analysis model classifies tweets' tone: happy, sad, angry.
        """
        self._raise_if_prompt(name)
        return self._get_registry_client().update_registered_model(
            name=name, description=description, deployment_job_id=deployment_job_id
        )

    def delete_registered_model(self, name: str):
        """
        Delete registered model.
        Backend raises exception if a registered model with given name does not exist.

        Args:
            name: Name of the registered model to delete.

        .. code-block:: python
            :caption: Example

            import mlflow
            from mlflow import MlflowClient


            def print_registered_models_info(r_models):
                print("--")
                for rm in r_models:
                    print(f"name: {rm.name}")
                    print(f"tags: {rm.tags}")
                    print(f"description: {rm.description}")


            mlflow.set_tracking_uri("sqlite:///mlruns.db")
            client = MlflowClient()

            # Register a couple of models with respective names, tags, and descriptions
            for name, tags, desc in [
                ("name1", {"t1": "t1"}, "description1"),
                ("name2", {"t2": "t2"}, "description2"),
            ]:
                client.create_registered_model(name, tags, desc)

            # Fetch all registered models
            print_registered_models_info(client.search_registered_models())

            # Delete one registered model and fetch again
            client.delete_registered_model("name1")
            print_registered_models_info(client.search_registered_models())

        .. code-block:: text
            :caption: Output

            --
            name: name1
            tags: {'t1': 't1'}
            description: description1
            name: name2
            tags: {'t2': 't2'}
            description: description2
            --
            name: name2
            tags: {'t2': 't2'}
            description: description2
        """
        self._raise_if_prompt(name)
        self._get_registry_client().delete_registered_model(name)

    def search_registered_models(
        self,
        filter_string: Optional[str] = None,
        max_results: int = SEARCH_REGISTERED_MODEL_MAX_RESULTS_DEFAULT,
        order_by: Optional[list[str]] = None,
        page_token: Optional[str] = None,
    ) -> PagedList[RegisteredModel]:
        """
        Search for registered models in backend that satisfy the filter criteria.

        Args:
            filter_string: Filter query string (e.g., "name = 'a_model_name' and tag.key =
                'value1'"), defaults to searching for all registered models. The following
                identifiers, comparators, and logical operators are supported.

                Identifiers
                  - ``name``: registered model name.
                  - ``tags.<tag_key>``: registered model tag. If ``tag_key`` contains spaces, it
                    must be wrapped with backticks (e.g., "tags.`extra key`").

                Comparators
                  - ``=``: Equal to.
                  - ``!=``: Not equal to.
                  - ``LIKE``: Case-sensitive pattern match.
                  - ``ILIKE``: Case-insensitive pattern match.

                Logical operators
                  - ``AND``: Combines two sub-queries and returns True if both of them are True.

            max_results: Maximum number of registered models desired.
            order_by: List of column names with ASC|DESC annotation, to be used for ordering
                matching search results.
            page_token: Token specifying the next page of results. It should be obtained from
                a ``search_registered_models`` call.

        Returns:
            A PagedList of :py:class:`mlflow.entities.model_registry.RegisteredModel` objects
            that satisfy the search expressions. The pagination token for the next page can be
            obtained via the ``token`` attribute of the object.

        .. code-block:: python
            :caption: Example

            import mlflow
            from mlflow import MlflowClient

            client = MlflowClient()

            # Get search results filtered by the registered model name
            model_name = "CordobaWeatherForecastModel"
            filter_string = f"name='{model_name}'"
            results = client.search_registered_models(filter_string=filter_string)
            print("-" * 80)
            for res in results:
                for mv in res.latest_versions:
                    print(f"name={mv.name}; run_id={mv.run_id}; version={mv.version}")

            # Get search results filtered by the registered model name that matches
            # prefix pattern
            filter_string = "name LIKE 'Boston%'"
            results = client.search_registered_models(filter_string=filter_string)
            print("-" * 80)
            for res in results:
                for mv in res.latest_versions:
                    print(f"name={mv.name}; run_id={mv.run_id}; version={mv.version}")

            # Get all registered models and order them by ascending order of the names
            results = client.search_registered_models(order_by=["name ASC"])
            print("-" * 80)
            for res in results:
                for mv in res.latest_versions:
                    print(f"name={mv.name}; run_id={mv.run_id}; version={mv.version}")

        .. code-block:: text
            :caption: Output

            ------------------------------------------------------------------------------------
            name=CordobaWeatherForecastModel; run_id=eaef868ee3d14d10b4299c4c81ba8814; version=1
            name=CordobaWeatherForecastModel; run_id=e14afa2f47a040728060c1699968fd43; version=2
            ------------------------------------------------------------------------------------
            name=BostonWeatherForecastModel; run_id=ddc51b9407a54b2bb795c8d680e63ff6; version=1
            name=BostonWeatherForecastModel; run_id=48ac94350fba40639a993e1b3d4c185d; version=2
            -----------------------------------------------------------------------------------
            name=AzureWeatherForecastModel; run_id=5fcec6c4f1c947fc9295fef3fa21e52d; version=1
            name=AzureWeatherForecastModel; run_id=8198cb997692417abcdeb62e99052260; version=3
            name=BostonWeatherForecastModel; run_id=ddc51b9407a54b2bb795c8d680e63ff6; version=1
            name=BostonWeatherForecastModel; run_id=48ac94350fba40639a993e1b3d4c185d; version=2
            name=CordobaWeatherForecastModel; run_id=eaef868ee3d14d10b4299c4c81ba8814; version=1
            name=CordobaWeatherForecastModel; run_id=e14afa2f47a040728060c1699968fd43; version=2

        """
        return self._get_registry_client().search_registered_models(
            filter_string, max_results, order_by, page_token
        )

    def get_registered_model(self, name: str) -> RegisteredModel:
        """Get a registered model.

        Args:
            name: Name of the registered model to get.

        Returns:
            A single :py:class:`mlflow.entities.model_registry.RegisteredModel` object.

        .. code-block:: python
            :caption: Example

            import mlflow
            from mlflow import MlflowClient


            def print_model_info(rm):
                print("--")
                print(f"name: {rm.name}")
                print(f"tags: {rm.tags}")
                print(f"description: {rm.description}")


            name = "SocialMediaTextAnalyzer"
            tags = {"nlp.framework": "Spark NLP"}
            desc = "This sentiment analysis model classifies the tone-happy, sad, angry."
            mlflow.set_tracking_uri("sqlite:///mlruns.db")
            client = MlflowClient()
            # Create and fetch the registered model
            client.create_registered_model(name, tags, desc)
            model = client.get_registered_model(name)
            print_model_info(model)

        .. code-block:: text
            :caption: Output

            --
            name: SocialMediaTextAnalyzer
            tags: {'nlp.framework': 'Spark NLP'}
            description: This sentiment analysis model classifies the tone-happy, sad, angry.
        """
        rm = self._get_registry_client().get_registered_model(name)

        # Prompt should not be returned as a registered model
        if has_prompt_tag(rm._tags):
            raise _model_not_found(name)

        return rm

    @deprecated(since="2.9.0", impact=_STAGES_DEPRECATION_WARNING)
    def get_latest_versions(
        self, name: str, stages: Optional[list[str]] = None
    ) -> list[ModelVersion]:
        """
        Latest version models for each requests stage. If no ``stages`` provided, returns the
        latest version for each stage.

        Args:
            name: Name of the registered model from which to get the latest versions.
            stages: List of desired stages. If input list is None, return latest versions for
                for ALL_STAGES.

        Returns:
            List of :py:class:`mlflow.entities.model_registry.ModelVersion` objects.

        .. code-block:: python
            :caption: Example

            import mlflow.sklearn
            from mlflow import MlflowClient
            from mlflow.models import infer_signature
            from sklearn.datasets import make_regression
            from sklearn.ensemble import RandomForestRegressor


            def print_models_info(mv):
                for m in mv:
                    print(f"name: {m.name}")
                    print(f"latest version: {m.version}")
                    print(f"run_id: {m.run_id}")
                    print(f"current_stage: {m.current_stage}")


            mlflow.set_tracking_uri("sqlite:///mlruns.db")
            X, y = make_regression(n_features=4, n_informative=2, random_state=0, shuffle=False)
            # Create two runs Log MLflow entities
            with mlflow.start_run() as run1:
                params = {"n_estimators": 3, "random_state": 42}
                rfr = RandomForestRegressor(**params).fit(X, y)
                signature = infer_signature(X, rfr.predict(X))
                mlflow.log_params(params)
                mlflow.sklearn.log_model(rfr, artifact_path="sklearn-model", signature=signature)
            with mlflow.start_run() as run2:
                params = {"n_estimators": 6, "random_state": 42}
                rfr = RandomForestRegressor(**params).fit(X, y)
                signature = infer_signature(X, rfr.predict(X))
                mlflow.log_params(params)
                mlflow.sklearn.log_model(rfr, artifact_path="sklearn-model", signature=signature)
            # Register model name in the model registry
            name = "RandomForestRegression"
            client = MlflowClient()
            client.create_registered_model(name)
            # Create a two versions of the rfr model under the registered model name
            for run_id in [run1.info.run_id, run2.info.run_id]:
                model_uri = f"runs:/{run_id}/sklearn-model"
                mv = client.create_model_version(name, model_uri, run_id)
                print(f"model version {mv.version} created")
            # Fetch latest version; this will be version 2
            print("--")
            print_models_info(client.get_latest_versions(name, stages=["None"]))

        .. code-block:: text
            :caption: Output

            model version 1 created
            model version 2 created
            --
            name: RandomForestRegression
            latest version: 2
            run_id: 31165664be034dc698c52a4bdeb71663
            current_stage: None
        """
        self._raise_if_prompt(name)
        return self._get_registry_client().get_latest_versions(name, stages)

    def set_registered_model_tag(self, name, key, value) -> None:
        """Set a tag for the registered model.

        Args:
            name: Registered model name.
            key: Tag key to log.
            value: Tag value log.

        .. code-block:: Python
            :caption: Example

            import mlflow
            from mlflow import MlflowClient


            def print_model_info(rm):
                print("--")
                print("name: {}".format(rm.name))
                print("tags: {}".format(rm.tags))


            name = "SocialMediaTextAnalyzer"
            tags = {"nlp.framework1": "Spark NLP"}
            mlflow.set_tracking_uri("sqlite:///mlruns.db")
            client = MlflowClient()

            # Create registered model, set an additional tag, and fetch
            # update model info
            client.create_registered_model(name, tags, desc)
            model = client.get_registered_model(name)
            print_model_info(model)
            client.set_registered_model_tag(name, "nlp.framework2", "VADER")
            model = client.get_registered_model(name)
            print_model_info(model)

        .. code-block:: text
            :caption: Output

            --
            name: SocialMediaTextAnalyzer
            tags: {'nlp.framework1': 'Spark NLP'}
            --
            name: SocialMediaTextAnalyzer
            tags: {'nlp.framework1': 'Spark NLP', 'nlp.framework2': 'VADER'}
        """
        self._raise_if_prompt(name)
        self._get_registry_client().set_registered_model_tag(name, key, value)

    def delete_registered_model_tag(self, name: str, key: str) -> None:
        """Delete a tag associated with the registered model.

        Args:
            name: Registered model name.
            key: Registered model tag key.

        .. code-block:: python
            :caption: Example

            import mlflow
            from mlflow import MlflowClient


            def print_registered_models_info(r_models):
                print("--")
                for rm in r_models:
                    print(f"name: {rm.name}")
                    print(f"tags: {rm.tags}")


            mlflow.set_tracking_uri("sqlite:///mlruns.db")
            client = MlflowClient()

            # Register a couple of models with respective names and tags
            for name, tags in [("name1", {"t1": "t1"}), ("name2", {"t2": "t2"})]:
                client.create_registered_model(name, tags)

            # Fetch all registered models
            print_registered_models_info(client.search_registered_models())
            # Delete a tag from model `name2`
            client.delete_registered_model_tag("name2", "t2")
            print_registered_models_info(client.search_registered_models())

        .. code-block:: text
            :caption: Output

            --
            name: name1
            tags: {'t1': 't1'}
            name: name2
            tags: {'t2': 't2'}
            --
            name: name1
            tags: {'t1': 't1'}
            name: name2
            tags: {}
        """
        self._raise_if_prompt(name)
        self._get_registry_client().delete_registered_model_tag(name, key)

    # Model Version Methods

    def _create_model_version(
        self,
        name: str,
        source: str,
        run_id: Optional[str] = None,
        tags: Optional[dict[str, Any]] = None,
        run_link: Optional[str] = None,
        description: Optional[str] = None,
        await_creation_for: int = DEFAULT_AWAIT_MAX_SLEEP_SECONDS,
        local_model_path: Optional[str] = None,
        model_id: Optional[str] = None,
    ) -> ModelVersion:
        if has_prompt_tag(tags):
            raise MlflowException.invalid_parameter_value("Prompts cannot be registered as models.")

        tracking_uri = self._tracking_client.tracking_uri
        if (
            not run_link
            and is_databricks_uri(tracking_uri)
            and tracking_uri != self._registry_uri
            and not is_databricks_unity_catalog_uri(self._registry_uri)
        ):
            if not run_id:
                eprint(
                    "Warning: no run_link will be recorded with the model version "
                    "because no run_id was given"
                )
            else:
                run_link = get_databricks_run_url(tracking_uri, run_id)
        new_source = source
        if is_databricks_uri(self._registry_uri):
            if tracking_uri != self._registry_uri:
                # Print out some info for user since the copy may take a while for large models.
                eprint(
                    "=== Copying model files from the source location to the model"
                    + " registry workspace ==="
                )
                new_source = _upload_artifacts_to_databricks(
                    source, run_id, tracking_uri, self._registry_uri
                )
                # NOTE: we can't easily delete the target temp location due to the async nature
                # of the model version creation - printing to let the user know.
                eprint(
                    f"=== Source model files were copied to {new_source}"
                    + " in the model registry workspace. You may want to delete the files once the"
                    + " model version is in 'READY' status. You can also find this location in the"
                    + " `source` field of the created model version. ==="
                )
            elif model_id is not None:
                logged_model = self.get_logged_model(model_id)
                # models:/<model_id> source is not supported by WSMR
                new_source = logged_model.artifact_location

        return self._get_registry_client().create_model_version(
            name=name,
            source=new_source,
            run_id=run_id,
            tags=tags,
            run_link=run_link,
            description=description,
            await_creation_for=await_creation_for,
            local_model_path=local_model_path,
            model_id=model_id,
        )

    def create_model_version(
        self,
        name: str,
        source: str,
        run_id: Optional[str] = None,
        tags: Optional[dict[str, Any]] = None,
        run_link: Optional[str] = None,
        description: Optional[str] = None,
        await_creation_for: int = DEFAULT_AWAIT_MAX_SLEEP_SECONDS,
        model_id: Optional[str] = None,
    ) -> ModelVersion:
        """
        Create a new model version from given source.

        Args:
            name: Name for the containing registered model.
            source: URI indicating the location of the model artifacts. The artifact URI can be
                run relative (e.g. ``runs:/<run_id>/<model_artifact_path>``), a model
                registry URI (e.g. ``models:/<model_name>/<version>``), or other URIs
                supported by the model registry backend (e.g. `"s3://my_bucket/my/model"`).
            run_id: Run ID from MLflow tracking server that generated the model.
            tags: A dictionary of key-value pairs that are converted into
                :py:class:`mlflow.entities.model_registry.ModelVersionTag` objects.
            run_link: Link to the run from an MLflow tracking server that generated this model.
            description: Description of the version.
            await_creation_for: Number of seconds to wait for the model version to finish being
                created and is in ``READY`` status. By default, the function
                waits for five minutes. Specify 0 or None to skip waiting.
            model_id: The ID of the model (from an Experiment) that is being promoted to a
                      registered model version, if applicable.

        Returns:
            Single :py:class:`mlflow.entities.model_registry.ModelVersion` object created by
            backend.

        .. code-block:: python
            :caption: Example

            import mlflow.sklearn
            from mlflow.store.artifact.runs_artifact_repo import RunsArtifactRepository
            from mlflow import MlflowClient
            from mlflow.models import infer_signature
            from sklearn.datasets import make_regression
            from sklearn.ensemble import RandomForestRegressor

            mlflow.set_tracking_uri("sqlite:///mlruns.db")
            params = {"n_estimators": 3, "random_state": 42}
            name = "RandomForestRegression"
            X, y = make_regression(n_features=4, n_informative=2, random_state=0, shuffle=False)
            rfr = RandomForestRegressor(**params).fit(X, y)
            signature = infer_signature(X, rfr.predict(X))

            # Log MLflow entities
            with mlflow.start_run() as run:
                mlflow.log_params(params)
                mlflow.sklearn.log_model(rfr, artifact_path="sklearn-model", signature=signature)

            # Register model name in the model registry
            client = MlflowClient()
            client.create_registered_model(name)

            # Create a new version of the rfr model under the registered model name
            desc = "A new version of the model"
            runs_uri = f"runs:/{run.info.run_id}/sklearn-model"
            model_src = RunsArtifactRepository.get_underlying_uri(runs_uri)
            mv = client.create_model_version(name, model_src, run.info.run_id, description=desc)
            print(f"Name: {mv.name}")
            print(f"Version: {mv.version}")
            print(f"Description: {mv.description}")
            print(f"Status: {mv.status}")
            print(f"Stage: {mv.current_stage}")

        .. code-block:: text
            :caption: Output

            Name: RandomForestRegression
            Version: 1
            Description: A new version of the model
            Status: READY
            Stage: None
        """
        return self._create_model_version(
            name=name,
            source=source,
            run_id=run_id,
            tags=tags,
            run_link=run_link,
            description=description,
            await_creation_for=await_creation_for,
            model_id=model_id,
        )

    def copy_model_version(self, src_model_uri, dst_name) -> ModelVersion:
        """
        Copy a model version from one registered model to another as a new model version.

        Args:
            src_model_uri: The model URI of the model version to copy. This must be a model
                registry URI with a `"models:/"` scheme (e.g., `"models:/iris_model@champion"`).
            dst_name: The name of the registered model to copy the model version to. If a
                registered model with this name does not exist, it will be created.

        Returns:
            Single :py:class:`mlflow.entities.model_registry.ModelVersion` object representing
            the copied model version.

        .. code-block:: python
            :caption: Example

            import mlflow.sklearn
            from mlflow import MlflowClient
            from mlflow.models import infer_signature
            from sklearn.datasets import make_regression
            from sklearn.ensemble import RandomForestRegressor


            def print_model_version_info(mv):
                print(f"Name: {mv.name}")
                print(f"Version: {mv.version}")
                print(f"Source: {mv.source}")


            mlflow.set_tracking_uri("sqlite:///mlruns.db")
            X, y = make_regression(n_features=4, n_informative=2, random_state=0, shuffle=False)

            # Log a model
            with mlflow.start_run() as run:
                params = {"n_estimators": 3, "random_state": 42}
                rfr = RandomForestRegressor(**params).fit(X, y)
                signature = infer_signature(X, rfr.predict(X))
                mlflow.log_params(params)
                mlflow.sklearn.log_model(rfr, artifact_path="sklearn-model", signature=signature)

            # Create source model version
            client = MlflowClient()
            src_name = "RandomForestRegression-staging"
            client.create_registered_model(src_name)
            src_uri = f"runs:/{run.info.run_id}/sklearn-model"
            mv_src = client.create_model_version(src_name, src_uri, run.info.run_id)
            print_model_version_info(mv_src)
            print("--")

            # Copy the source model version into a new registered model
            dst_name = "RandomForestRegression-production"
            src_model_uri = f"models:/{mv_src.name}/{mv_src.version}"
            mv_copy = client.copy_model_version(src_model_uri, dst_name)
            print_model_version_info(mv_copy)

        .. code-block:: text
            :caption: Output

            Name: RandomForestRegression-staging
            Version: 1
            Source: runs:/53e08bb38f0c487fa36c5872515ed998/sklearn-model
            --
            Name: RandomForestRegression-production
            Version: 1
            Source: models:/RandomForestRegression-staging/1
        """
        if urllib.parse.urlparse(src_model_uri).scheme != "models":
            raise MlflowException(
                f"Unsupported source model URI: '{src_model_uri}'. The `copy_model_version` API "
                "only copies models stored in the 'models:/' scheme."
            )
        client = self._get_registry_client()
        try:
            src_name, src_version = get_model_name_and_version(client, src_model_uri)
            src_mv = client.get_model_version(src_name, src_version)
        except MlflowException as e:
            raise MlflowException(
                f"Failed to fetch model version from source model URI: '{src_model_uri}'. "
                f"Error: {e}"
            ) from e

        if has_prompt_tag(src_mv._tags):
            # Prompt should not be used as a model version
            raise MlflowException(
                f"Model with uri '{src_model_uri}' not found",
                RESOURCE_DOES_NOT_EXIST,
            )

        return client.copy_model_version(src_mv=src_mv, dst_name=dst_name)

    def update_model_version(
        self, name: str, version: str, description: Optional[str] = None
    ) -> ModelVersion:
        """
        Update metadata associated with a model version in backend.

        Args:
            name: Name of the containing registered model.
            version: Version number of the model version.
            description: New description.

        Returns:
            A single :py:class:`mlflow.entities.model_registry.ModelVersion` object.

         .. code-block:: python
            :caption: Example

            import mlflow.sklearn
            from mlflow import MlflowClient
            from mlflow.models import infer_signature
            from sklearn.datasets import make_regression
            from sklearn.ensemble import RandomForestRegressor


            def print_model_version_info(mv):
                print(f"Name: {mv.name}")
                print(f"Version: {mv.version}")
                print(f"Description: {mv.description}")


            mlflow.set_tracking_uri("sqlite:///mlruns.db")
            params = {"n_estimators": 3, "random_state": 42}
            name = "RandomForestRegression"
            X, y = make_regression(n_features=4, n_informative=2, random_state=0, shuffle=False)
            rfr = RandomForestRegressor(**params).fit(X, y)
            signature = infer_signature(X, rfr.predict(X))

            # Log MLflow entities
            with mlflow.start_run() as run:
                mlflow.log_params(params)
                mlflow.sklearn.log_model(rfr, artifact_path="sklearn-model", signature=signature)

            # Register model name in the model registry
            client = MlflowClient()
            client.create_registered_model(name)
            # Create a new version of the rfr model under the registered model name
            model_uri = f"runs:/{run.info.run_id}/sklearn-model"
            mv = client.create_model_version(name, model_uri, run.info.run_id)
            print_model_version_info(mv)
            print("--")
            # Update model version's description
            desc = "A new version of the model using ensemble trees"
            mv = client.update_model_version(name, mv.version, desc)
            print_model_version_info(mv)

        .. code-block:: text
            :caption: Output

            Name: RandomForestRegression
            Version: 1
            Description: None
            --
            Name: RandomForestRegression
            Version: 1
            Description: A new version of the model using ensemble trees
        """
        if description is None:
            raise MlflowException("Attempting to update model version with no new field values.")

        self._raise_if_prompt(name)
        return self._get_registry_client().update_model_version(
            name=name, version=version, description=description
        )

    @deprecated(since="2.9.0", impact=_STAGES_DEPRECATION_WARNING)
    def transition_model_version_stage(
        self, name: str, version: str, stage: str, archive_existing_versions: bool = False
    ) -> ModelVersion:
        """
        Update model version stage.

        Args:
            name: Registered model name.
            version: Registered model version.
            stage: New desired stage for this model version.
            archive_existing_versions: If this flag is set to ``True``, all existing model
                versions in the stage will be automatically moved to the "archived" stage. Only
                valid when ``stage`` is ``"staging"`` or ``"production"`` otherwise an error will be
                raised.

        Returns:
            A single :py:class:`mlflow.entities.model_registry.ModelVersion` object.

         .. code-block:: python
            :caption: Example

            import mlflow.sklearn
            from mlflow import MlflowClient
            from mlflow.models import infer_signature
            from sklearn.datasets import make_regression
            from sklearn.ensemble import RandomForestRegressor


            def print_model_version_info(mv):
                print(f"Name: {mv.name}")
                print(f"Version: {mv.version}")
                print(f"Description: {mv.description}")
                print(f"Stage: {mv.current_stage}")


            mlflow.set_tracking_uri("sqlite:///mlruns.db")
            params = {"n_estimators": 3, "random_state": 42}
            name = "RandomForestRegression"
            desc = "A new version of the model using ensemble trees"
            X, y = make_regression(n_features=4, n_informative=2, random_state=0, shuffle=False)
            rfr = RandomForestRegressor(**params).fit(X, y)
            signature = infer_signature(X, rfr.predict(X))

            # Log MLflow entities
            with mlflow.start_run() as run:
                mlflow.log_params(params)
                mlflow.sklearn.log_model(rfr, artifact_path="sklearn-model", signature=signature)

            # Register model name in the model registry
            client = MlflowClient()
            client.create_registered_model(name)

            # Create a new version of the rfr model under the registered model name
            model_uri = f"runs:/{run.info.run_id}/sklearn-model"
            mv = client.create_model_version(name, model_uri, run.info.run_id, description=desc)
            print_model_version_info(mv)
            print("--")
            # transition model version from None -> staging
            mv = client.transition_model_version_stage(name, mv.version, "staging")
            print_model_version_info(mv)

        .. code-block:: text
            :caption: Output

            Name: RandomForestRegression
            Version: 1
            Description: A new version of the model using ensemble trees
            Stage: None
            --
            Name: RandomForestRegression
            Version: 1
            Description: A new version of the model using ensemble trees
            Stage: Staging
        """
        self._raise_if_prompt(name)
        return self._get_registry_client().transition_model_version_stage(
            name, version, stage, archive_existing_versions
        )

    def delete_model_version(self, name: str, version: str) -> None:
        """
        Delete model version in backend.

        Args:
            name: Name of the containing registered model.
            version: Version number of the model version.

        .. code-block:: python
            :caption: Example

            import mlflow.sklearn
            from mlflow import MlflowClient
            from mlflow.models import infer_signature
            from sklearn.datasets import make_regression
            from sklearn.ensemble import RandomForestRegressor


            def print_models_info(mv):
                for m in mv:
                    print(f"name: {m.name}")
                    print(f"latest version: {m.version}")
                    print(f"run_id: {m.run_id}")
                    print(f"current_stage: {m.current_stage}")


            mlflow.set_tracking_uri("sqlite:///mlruns.db")
            X, y = make_regression(n_features=4, n_informative=2, random_state=0, shuffle=False)

            # Create two runs and log MLflow entities
            with mlflow.start_run() as run1:
                params = {"n_estimators": 3, "random_state": 42}
                rfr = RandomForestRegressor(**params).fit(X, y)
                signature = infer_signature(X, rfr.predict(X))
                mlflow.log_params(params)
                mlflow.sklearn.log_model(rfr, artifact_path="sklearn-model", signature=signature)

            with mlflow.start_run() as run2:
                params = {"n_estimators": 6, "random_state": 42}
                rfr = RandomForestRegressor(**params).fit(X, y)
                signature = infer_signature(X, rfr.predict(X))
                mlflow.log_params(params)
                mlflow.sklearn.log_model(rfr, artifact_path="sklearn-model", signature=signature)

            # Register model name in the model registry
            name = "RandomForestRegression"
            client = MlflowClient()
            client.create_registered_model(name)

            # Create a two versions of the rfr model under the registered model name
            for run_id in [run1.info.run_id, run2.info.run_id]:
                model_uri = f"runs:/{run_id}/sklearn-model"
                mv = client.create_model_version(name, model_uri, run_id)
                print(f"model version {mv.version} created")

            print("--")

            # Fetch latest version; this will be version 2
            models = client.get_latest_versions(name, stages=["None"])
            print_models_info(models)
            print("--")

            # Delete the latest model version 2
            print(f"Deleting model version {mv.version}")
            client.delete_model_version(name, mv.version)
            models = client.get_latest_versions(name, stages=["None"])
            print_models_info(models)

        .. code-block:: text
            :caption: Output

            model version 1 created
            model version 2 created
            --
            name: RandomForestRegression
            latest version: 2
            run_id: 9881172ef10f4cb08df3ed452c0c362b
            current_stage: None
            --
            Deleting model version 2
            name: RandomForestRegression
            latest version: 1
            run_id: 9165d4f8aa0a4d069550824bdc55caaf
            current_stage: None
        """
        self._raise_if_prompt(name)
        self._get_registry_client().delete_model_version(name, version)

    def get_model_version(self, name: str, version: str) -> ModelVersion:
        """
        Converts the docstring args and returns to google style.

        Args:
            name: Name of the containing registered model.
            version: Version number as an integer of the model version.

        Returns:
            A single :py:class:`mlflow.entities.model_registry.ModelVersion` object.

        .. code-block:: python
            :caption: Example

            import mlflow.sklearn
            from mlflow import MlflowClient
            from mlflow.models import infer_signature
            from sklearn.datasets import make_regression
            from sklearn.ensemble import RandomForestRegressor

            X, y = make_regression(n_features=4, n_informative=2, random_state=0, shuffle=False)

            # Create two runs Log MLflow entities
            with mlflow.start_run() as run1:
                params = {"n_estimators": 3, "random_state": 42}
                rfr = RandomForestRegressor(**params).fit(X, y)
                signature = infer_signature(X, rfr.predict(X))
                mlflow.log_params(params)
                mlflow.sklearn.log_model(rfr, artifact_path="sklearn-model", signature=signature)

            with mlflow.start_run() as run2:
                params = {"n_estimators": 6, "random_state": 42}
                rfr = RandomForestRegressor(**params).fit(X, y)
                signature = infer_signature(X, rfr.predict(X))
                mlflow.log_params(params)
                mlflow.sklearn.log_model(rfr, artifact_path="sklearn-model", signature=signature)

            # Register model name in the model registry
            name = "RandomForestRegression"
            client = MlflowClient()
            client.create_registered_model(name)

            # Create a two versions of the rfr model under the registered model name
            for run_id in [run1.info.run_id, run2.info.run_id]:
                model_uri = f"runs:/{run_id}/sklearn-model"
                mv = client.create_model_version(name, model_uri, run_id)
                print(f"model version {mv.version} created")
            print("--")

            # Fetch the last version; this will be version 2
            mv = client.get_model_version(name, mv.version)
            print(f"Name: {mv.name}")
            print(f"Version: {mv.version}")

        .. code-block:: text
            :caption: Output

            model version 1 created
            model version 2 created
            --
            Name: RandomForestRegression
            Version: 2

        """
        mv = self._get_registry_client().get_model_version(name, version)
        if has_prompt_tag(mv._tags):
            raise _model_not_found(name)
        return mv

    def get_model_version_download_uri(self, name: str, version: str) -> str:
        """
        Get the download location in Model Registry for this model version.

        Args:
            name: Name of the containing registered model.
            version: Version number as an integer of the model version.

        Returns:
            A single URI location that allows reads for downloading.

        .. code-block:: python

            import mlflow.sklearn
            from mlflow import MlflowClient
            from mlflow.models import infer_signature
            from sklearn.datasets import make_regression
            from sklearn.ensemble import RandomForestRegressor

            mlflow.set_tracking_uri("sqlite:///mlruns.db")
            params = {"n_estimators": 3, "random_state": 42}
            name = "RandomForestRegression"
            X, y = make_regression(n_features=4, n_informative=2, random_state=0, shuffle=False)
            rfr = RandomForestRegressor(**params).fit(X, y)
            signature = infer_signature(X, rfr.predict(X))

            # Log MLflow entities
            with mlflow.start_run() as run:
                mlflow.log_params(params)
                mlflow.sklearn.log_model(rfr, artifact_path="sklearn-model", signature=signature)

            # Register model name in the model registry
            client = MlflowClient()
            client.create_registered_model(name)

            # Create a new version of the rfr model under the registered model name
            model_uri = f"runs:/{run.info.run_id}/sklearn-model"
            mv = client.create_model_version(name, model_uri, run.info.run_id)
            artifact_uri = client.get_model_version_download_uri(name, mv.version)
            print(f"Download URI: {artifact_uri}")

        .. code-block:: text

            Download URI: runs:/027d7bbe81924c5a82b3e4ce979fcab7/sklearn-model
        """
        self._raise_if_prompt(name)
        return self._get_registry_client().get_model_version_download_uri(name, version)

    def search_model_versions(
        self,
        filter_string: Optional[str] = None,
        max_results: int = SEARCH_MODEL_VERSION_MAX_RESULTS_DEFAULT,
        order_by: Optional[list[str]] = None,
        page_token: Optional[str] = None,
    ) -> PagedList[ModelVersion]:
        """
        Search for model versions in backend that satisfy the filter criteria.

        .. warning:
            The model version search results may not have aliases populated for performance reasons.

        Args:
            filter_string: Filter query string
                (e.g., ``"name = 'a_model_name' and tag.key = 'value1'"``),
                defaults to searching for all model versions. The following identifiers,
                comparators, and logical operators are supported.

                Identifiers
                  - ``name``: model name.
                  - ``source_path``: model version source path.
                  - ``run_id``: The id of the mlflow run that generates the model version.
                  - ``tags.<tag_key>``: model version tag. If ``tag_key`` contains spaces, it must
                    be wrapped with backticks (e.g., ``"tags.`extra key`"``).

                Comparators
                  - ``=``: Equal to.
                  - ``!=``: Not equal to.
                  - ``LIKE``: Case-sensitive pattern match.
                  - ``ILIKE``: Case-insensitive pattern match.
                  - ``IN``: In a value list. Only ``run_id`` identifier supports ``IN`` comparator.

                Logical operators
                  - ``AND``: Combines two sub-queries and returns True if both of them are True.

            max_results: Maximum number of model versions desired.
            order_by: List of column names with ASC|DESC annotation, to be used for ordering
                matching search results.
            page_token: Token specifying the next page of results. It should be obtained from
                a ``search_model_versions`` call.

        Returns:
            A PagedList of :py:class:`mlflow.entities.model_registry.ModelVersion`
            objects that satisfy the search expressions. The pagination token for the next
            page can be obtained via the ``token`` attribute of the object.

        .. code-block:: python
            :caption: Example

            import mlflow
            from mlflow import MlflowClient

            client = MlflowClient()

            # Get all versions of the model filtered by name
            model_name = "CordobaWeatherForecastModel"
            filter_string = f"name='{model_name}'"
            results = client.search_model_versions(filter_string)
            print("-" * 80)
            for res in results:
                print(f"name={res.name}; run_id={res.run_id}; version={res.version}")

            # Get the version of the model filtered by run_id
            run_id = "e14afa2f47a040728060c1699968fd43"
            filter_string = f"run_id='{run_id}'"
            results = client.search_model_versions(filter_string)
            print("-" * 80)
            for res in results:
                print(f"name={res.name}; run_id={res.run_id}; version={res.version}")

        .. code-block:: text
            :caption: Output

            ------------------------------------------------------------------------------------
            name=CordobaWeatherForecastModel; run_id=eaef868ee3d14d10b4299c4c81ba8814; version=1
            name=CordobaWeatherForecastModel; run_id=e14afa2f47a040728060c1699968fd43; version=2
            ------------------------------------------------------------------------------------
            name=CordobaWeatherForecastModel; run_id=e14afa2f47a040728060c1699968fd43; version=2
        """
        return self._get_registry_client().search_model_versions(
            filter_string, max_results, order_by, page_token
        )

    @deprecated(since="2.9.0", impact=_STAGES_DEPRECATION_WARNING)
    def get_model_version_stages(self, name: str, version: str) -> list[str]:
        """
        This is a docstring. Here is info.

        Returns:
            A list of valid stages.

        .. code-block:: python
            :caption: Example

            import mlflow.sklearn
            from mlflow import MlflowClient
            from mlflow.models import infer_signature
            from sklearn.datasets import make_regression
            from sklearn.ensemble import RandomForestRegressor

            mlflow.set_tracking_uri("sqlite:///mlruns.db")
            params = {"n_estimators": 3, "random_state": 42}
            name = "RandomForestRegression"
            X, y = make_regression(n_features=4, n_informative=2, random_state=0, shuffle=False)
            rfr = RandomForestRegressor(**params).fit(X, y)
            signature = infer_signature(X, rfr.predict(X))

            # Log MLflow entities
            with mlflow.start_run() as run:
                mlflow.log_params(params)
                mlflow.sklearn.log_model(rfr, artifact_path="sklearn-model", signature=signature)

            # Register model name in the model registry
            client = MlflowClient()
            client.create_registered_model(name)

            # Create a new version of the rfr model under the registered model name
            # fetch valid stages
            model_uri = f"runs:/{run.info.run_id}/models/sklearn-model"
            mv = client.create_model_version(name, model_uri, run.info.run_id)
            stages = client.get_model_version_stages(name, mv.version)
            print(f"Model list of valid stages: {stages}")

        .. code-block:: text
            :caption: Output

            Model list of valid stages: ['None', 'Staging', 'Production', 'Archived']

        """
        return ALL_STAGES

    def set_model_version_tag(
        self,
        name: str,
        version: Optional[str] = None,
        key: Optional[str] = None,
        value: Any = None,
        stage: Optional[str] = None,
    ) -> None:
        """Set a tag for the model version.
        When stage is set, tag will be set for latest model version of the stage.
        Setting both version and stage parameter will result in error.

        Args:
            name: Registered model name.
            version: Registered model version.
            key: Tag key to log. key is required.
            value: Tag value to log. value is required.
            stage: Registered model stage.

        .. code-block:: python
            :caption: Example

            import mlflow.sklearn
            from mlflow import MlflowClient
            from mlflow.models import infer_signature
            from sklearn.datasets import make_regression
            from sklearn.ensemble import RandomForestRegressor


            def print_model_version_info(mv):
                print(f"Name: {mv.name}")
                print(f"Version: {mv.version}")
                print(f"Tags: {mv.tags}")


            mlflow.set_tracking_uri("sqlite:///mlruns.db")
            params = {"n_estimators": 3, "random_state": 42}
            name = "RandomForestRegression"
            X, y = make_regression(n_features=4, n_informative=2, random_state=0, shuffle=False)
            rfr = RandomForestRegressor(**params).fit(X, y)
            signature = infer_signature(X, rfr.predict(X))

            # Log MLflow entities
            with mlflow.start_run() as run:
                mlflow.log_params(params)
                mlflow.sklearn.log_model(rfr, artifact_path="sklearn-model", signature=signature)

            # Register model name in the model registry
            client = MlflowClient()
            client.create_registered_model(name)

            # Create a new version of the rfr model under the registered model name
            # and set a tag
            model_uri = f"runs:/{run.info.run_id}/sklearn-model"
            mv = client.create_model_version(name, model_uri, run.info.run_id)
            print_model_version_info(mv)
            print("--")

            # Tag using model version
            client.set_model_version_tag(name, mv.version, "t", "1")

            # Tag using model stage
            client.set_model_version_tag(name, key="t1", value="1", stage=mv.current_stage)
            mv = client.get_model_version(name, mv.version)
            print_model_version_info(mv)

        .. code-block:: text
            :caption: Output

            Name: RandomForestRegression
            Version: 1
            Tags: {}
            --
            Name: RandomForestRegression
            Version: 1
            Tags: {'t': '1', 't1': '1'}
        """
        _validate_model_version_or_stage_exists(version, stage)
        self._raise_if_prompt(name)
        if stage:
            warnings.warn(
                "The `stage` parameter of the `set_model_version_tag` API is deprecated. "
                + _STAGES_DEPRECATION_WARNING,
                category=FutureWarning,
                stacklevel=2,
            )
            latest_versions = self.get_latest_versions(name, stages=[stage])
            if not latest_versions:
                raise MlflowException(f"Could not find any model version for {stage} stage")
            version = latest_versions[0].version

        self._get_registry_client().set_model_version_tag(name, version, key, value)

    def delete_model_version_tag(
        self,
        name: str,
        version: Optional[str] = None,
        key: Optional[str] = None,
        stage: Optional[str] = None,
    ) -> None:
        """Delete a tag associated with the model version.

        When stage is set, tag will be deleted for latest model version of the stage.
        Setting both version and stage parameter will result in error.

        Args:
            name: Registered model name.
            version: Registered model version.
            key: Tag key. key is required.
            stage: Registered model stage.

        .. code-block:: python
            :caption: Example

            import mlflow.sklearn
            from mlflow import MlflowClient
            from mlflow.models import infer_signature
            from sklearn.datasets import make_regression
            from sklearn.ensemble import RandomForestRegressor


            def print_model_version_info(mv):
                print(f"Name: {mv.name}")
                print(f"Version: {mv.version}")
                print(f"Tags: {mv.tags}")


            mlflow.set_tracking_uri("sqlite:///mlruns.db")
            params = {"n_estimators": 3, "random_state": 42}
            name = "RandomForestRegression"
            X, y = make_regression(n_features=4, n_informative=2, random_state=0, shuffle=False)
            rfr = RandomForestRegressor(**params).fit(X, y)
            signature = infer_signature(X, rfr.predict(X))

            # Log MLflow entities
            with mlflow.start_run() as run:
                mlflow.log_params(params)
                mlflow.sklearn.log_model(rfr, artifact_path="sklearn-model", signature=signature)
            # Register model name in the model registry
            client = MlflowClient()
            client.create_registered_model(name)

            # Create a new version of the rfr model under the registered model name
            # and delete a tag
            model_uri = f"runs:/{run.info.run_id}/sklearn-model"
            tags = {"t": "1", "t1": "2"}
            mv = client.create_model_version(name, model_uri, run.info.run_id, tags=tags)
            print_model_version_info(mv)
            print("--")
            # using version to delete tag
            client.delete_model_version_tag(name, mv.version, "t")

            # using stage to delete tag
            client.delete_model_version_tag(name, key="t1", stage=mv.current_stage)
            mv = client.get_model_version(name, mv.version)
            print_model_version_info(mv)

        .. code-block:: text
            :caption: Output

            Name: RandomForestRegression
            Version: 1
            Tags: {'t': '1', 't1': '2'}
            --
            Name: RandomForestRegression
            Version: 1
            Tags: {}
        """
        _validate_model_version_or_stage_exists(version, stage)
        self._raise_if_prompt(name)
        if stage:
            warnings.warn(
                "The `stage` parameter of the `delete_model_version_tag` API is deprecated. "
                + _STAGES_DEPRECATION_WARNING,
                category=FutureWarning,
                stacklevel=2,
            )
            latest_versions = self.get_latest_versions(name, stages=[stage])
            if not latest_versions:
                raise MlflowException(f"Could not find any model version for {stage} stage")
            version = latest_versions[0].version
        self._get_registry_client().delete_model_version_tag(name, version, key)

    def set_registered_model_alias(self, name: str, alias: str, version: str) -> None:
        """
        Set a registered model alias pointing to a model version.

        Args:
            name: Registered model name.
            alias: Name of the alias. Note that aliases of the format ``v<number>``, such as
                ``v9`` and ``v42``, are reserved and cannot be set.
            version: Registered model version number.

        .. code-block:: Python
            :caption: Example

            import mlflow
            from mlflow import MlflowClient
            from mlflow.models import infer_signature
            from sklearn.datasets import make_regression
            from sklearn.ensemble import RandomForestRegressor


            def print_model_info(rm):
                print("--Model--")
                print("name: {}".format(rm.name))
                print("aliases: {}".format(rm.aliases))


            def print_model_version_info(mv):
                print("--Model Version--")
                print("Name: {}".format(mv.name))
                print("Version: {}".format(mv.version))
                print("Aliases: {}".format(mv.aliases))


            mlflow.set_tracking_uri("sqlite:///mlruns.db")
            params = {"n_estimators": 3, "random_state": 42}
            name = "RandomForestRegression"
            X, y = make_regression(n_features=4, n_informative=2, random_state=0, shuffle=False)
            rfr = RandomForestRegressor(**params).fit(X, y)
            signature = infer_signature(X, rfr.predict(X))

            # Log MLflow entities
            with mlflow.start_run() as run:
                mlflow.log_params(params)
                mlflow.sklearn.log_model(rfr, artifact_path="sklearn-model", signature=signature)

            # Register model name in the model registry
            client = MlflowClient()
            client.create_registered_model(name)
            model = client.get_registered_model(name)
            print_model_info(model)

            # Create a new version of the rfr model under the registered model name
            model_uri = "runs:/{}/sklearn-model".format(run.info.run_id)
            mv = client.create_model_version(name, model_uri, run.info.run_id)
            print_model_version_info(mv)

            # Set registered model alias
            client.set_registered_model_alias(name, "test-alias", mv.version)
            print()
            print_model_info(model)
            print_model_version_info(mv)

        .. code-block:: text
            :caption: Output

            --Model--
            name: RandomForestRegression
            aliases: {}

            --Model Version--
            Name: RandomForestRegression
            Version: 1
            Aliases: []

            --Model--
            name: RandomForestRegression
            aliases: {"test-alias": "1"}

            --Model Version--
            Name: RandomForestRegression
            Version: 1
            Aliases: ["test-alias"]
        """
        _validate_model_name(name)
        _validate_model_alias_name(alias)
        _validate_model_version(version)
        self._raise_if_prompt(name)
        self._get_registry_client().set_registered_model_alias(name, alias, version)

    def delete_registered_model_alias(self, name: str, alias: str) -> None:
        """Delete an alias associated with a registered model.

        Args:
            name: Registered model name.
            alias: Name of the alias.

        .. code-block:: Python
            :caption: Example

            import mlflow
            from mlflow import MlflowClient
            from mlflow.models import infer_signature
            from sklearn.datasets import make_regression
            from sklearn.ensemble import RandomForestRegressor


            def print_model_info(rm):
                print("--Model--")
                print("name: {}".format(rm.name))
                print("aliases: {}".format(rm.aliases))


            def print_model_version_info(mv):
                print("--Model Version--")
                print("Name: {}".format(mv.name))
                print("Version: {}".format(mv.version))
                print("Aliases: {}".format(mv.aliases))


            mlflow.set_tracking_uri("sqlite:///mlruns.db")
            params = {"n_estimators": 3, "random_state": 42}
            name = "RandomForestRegression"
            X, y = make_regression(n_features=4, n_informative=2, random_state=0, shuffle=False)
            rfr = RandomForestRegressor(**params).fit(X, y)
            signature = infer_signature(X, rfr.predict(X))

            # Log MLflow entities
            with mlflow.start_run() as run:
                mlflow.log_params(params)
                mlflow.sklearn.log_model(rfr, artifact_path="sklearn-model", signature=signature)

            # Register model name in the model registry
            client = MlflowClient()
            client.create_registered_model(name)
            model = client.get_registered_model(name)
            print_model_info(model)

            # Create a new version of the rfr model under the registered model name
            model_uri = "runs:/{}/sklearn-model".format(run.info.run_id)
            mv = client.create_model_version(name, model_uri, run.info.run_id)
            print_model_version_info(mv)

            # Set registered model alias
            client.set_registered_model_alias(name, "test-alias", mv.version)
            print()
            print_model_info(model)
            print_model_version_info(mv)

            # Delete registered model alias
            client.delete_registered_model_alias(name, "test-alias")
            print()
            print_model_info(model)
            print_model_version_info(mv)

        .. code-block:: text
            :caption: Output

            --Model--
            name: RandomForestRegression
            aliases: {}
            --Model Version--
            Name: RandomForestRegression
            Version: 1
            Aliases: []

            --Model--
            name: RandomForestRegression
            aliases: {"test-alias": "1"}
            --Model Version--
            Name: RandomForestRegression
            Version: 1
            Aliases: ["test-alias"]

            --Model--
            name: RandomForestRegression
            aliases: {}
            --Model Version--
            Name: RandomForestRegression
            Version: 1
            Aliases: []
        """
        _validate_model_name(name)
        _validate_model_alias_name(alias)
        self._raise_if_prompt(name)
        self._get_registry_client().delete_registered_model_alias(name, alias)

    def get_model_version_by_alias(self, name: str, alias: str) -> ModelVersion:
        """Get the model version instance by name and alias.

        Args:
            name: Registered model name.
            alias: Name of the alias.

        Returns:
            A single :py:class:`mlflow.entities.model_registry.ModelVersion` object.

         .. code-block:: Python
            :caption: Example

            import mlflow
            from mlflow import MlflowClient
            from mlflow.models import infer_signature
            from sklearn.datasets import make_regression
            from sklearn.ensemble import RandomForestRegressor


            def print_model_info(rm):
                print("--Model--")
                print("name: {}".format(rm.name))
                print("aliases: {}".format(rm.aliases))


            def print_model_version_info(mv):
                print("--Model Version--")
                print("Name: {}".format(mv.name))
                print("Version: {}".format(mv.version))
                print("Aliases: {}".format(mv.aliases))


            mlflow.set_tracking_uri("sqlite:///mlruns.db")
            params = {"n_estimators": 3, "random_state": 42}
            name = "RandomForestRegression"
            X, y = make_regression(n_features=4, n_informative=2, random_state=0, shuffle=False)
            rfr = RandomForestRegressor(**params).fit(X, y)
            signature = infer_signature(X, rfr.predict(X))
            # Log MLflow entities
            with mlflow.start_run() as run:
                mlflow.log_params(params)
                mlflow.sklearn.log_model(rfr, artifact_path="sklearn-model", signature=signature)
            # Register model name in the model registry
            client = MlflowClient()
            client.create_registered_model(name)
            model = client.get_registered_model(name)
            print_model_info(model)
            # Create a new version of the rfr model under the registered model name
            model_uri = "runs:/{}/sklearn-model".format(run.info.run_id)
            mv = client.create_model_version(name, model_uri, run.info.run_id)
            print_model_version_info(mv)
            # Set registered model alias
            client.set_registered_model_alias(name, "test-alias", mv.version)
            print()
            print_model_info(model)
            print_model_version_info(mv)
            # Get model version by alias
            alias_mv = client.get_model_version_by_alias(name, "test-alias")
            print()
            print_model_version_info(alias_mv)

        .. code-block:: text
            :caption: Output

            --Model--
            name: RandomForestRegression
            aliases: {}
            --Model Version--
            Name: RandomForestRegression
            Version: 1
            Aliases: []
            --Model--
            name: RandomForestRegression
            aliases: {"test-alias": "1"}
            --Model Version--
            Name: RandomForestRegression
            Version: 1
            Aliases: ["test-alias"]
            --Model Version--
            Name: RandomForestRegression
            Version: 1
            Aliases: ["test-alias"]
        """
        _validate_model_name(name)
        mv = self._get_registry_client().get_model_version_by_alias(name, alias)

        if has_prompt_tag(mv._tags):
            raise _model_not_found(name)

        return mv

    def _raise_if_prompt(self, name: str) -> None:
        """
        Validate if the given name is registered as a Prompt rather than a Registered Model.
        """
        rm = self.get_registered_model(name)
        if has_prompt_tag(rm._tags):
            raise _model_not_found(name)

    @experimental
    def create_logged_model(
        self,
        experiment_id: str,
        name: Optional[str] = None,
        source_run_id: Optional[str] = None,
        tags: Optional[dict[str, str]] = None,
        params: Optional[dict[str, str]] = None,
        model_type: Optional[str] = None,
    ) -> LoggedModel:
        """
        Create a new logged model.

        Args:
            experiment_id: ID of the experiment to which the model belongs.
            name: Name of the model. If not specified, a random name will be generated.
            source_run_id: ID of the run that produced the model.
            tags: Tags to set on the model.
            params: Parameters to set on the model.
            model_type: The type of the model. This is a user-defined string that can be used to
                        search and compare related models. For example, setting
                        ``model_type="agent"`` enables you to easily search for this model and
                        compare it to other models of type ``"agent"`` in the future.

        Returns:
            The created model.
        """
        return self._tracking_client.create_logged_model(
            experiment_id, name, source_run_id, tags, params, model_type
        )

    @experimental
    def finalize_logged_model(self, model_id: str, status: LoggedModelStatus) -> LoggedModel:
        """
        Finalize a model by updating its status.

        Args:
            model_id: ID of the model to finalize.
            status: Final status to set on the model.

        Returns:
            The updated model.
        """
        return self._tracking_client.finalize_logged_model(model_id, status)

    @experimental
    def get_logged_model(self, model_id: str) -> LoggedModel:
        """
        Fetch the logged model with the specified ID.

        Args:
            model_id: ID of the model to fetch.

        Returns:
            The fetched model.
        """
        return self._tracking_client.get_logged_model(model_id)

    @experimental
    def delete_logged_model(self, model_id: str) -> None:
        """
        Delete the logged model with the specified ID.

        Args:
            model_id: ID of the model to delete.
        """
        return self._tracking_client.delete_logged_model(model_id)

    @experimental
    def set_logged_model_tags(self, model_id: str, tags: dict[str, Any]) -> None:
        """
        Set tags on the specified logged model.

        Args:
            model_id: ID of the model.
            tags: Tags to set on the model.

        Returns:
            None
        """
        self._tracking_client.set_logged_model_tags(model_id, tags)

    @experimental
    def delete_logged_model_tag(self, model_id: str, key: str) -> None:
        """
        Delete a tag from the specified logged model.

        Args:
            model_id: ID of the model.
            key: Tag key to delete.

        """
        return self._tracking_client.delete_logged_model_tag(model_id, key)

    def log_model_artifacts(self, model_id: str, local_dir: str) -> None:
        return self._tracking_client.log_model_artifacts(model_id, local_dir)

    @experimental
    def search_logged_models(
        self,
        experiment_ids: list[str],
        filter_string: Optional[str] = None,
        max_results: Optional[int] = None,
        order_by: Optional[list[dict[str, Any]]] = None,
        page_token: Optional[str] = None,
    ) -> PagedList[LoggedModel]:
        """
        Search for logged models that match the specified search criteria.

        Args:
            experiment_ids: List of experiment ids to scope the search.
            filter_string: A SQL-like filter string to parse. The filter string syntax supports:

                - Entity specification:
                    - attributes: `attribute_name` (default if no prefix is specified)
                    - metrics: `metrics.metric_name`
                    - parameters: `params.param_name`
                    - tags: `tags.tag_name`
                - Comparison operators:
                    - For numeric entities (metrics and numeric attributes): <, <=, >, >=, =, !=
                    - For string entities (params, tags, string attributes): =, !=, LIKE, ILIKE
                - Multiple conditions can be joined with 'AND'
                - String values must be enclosed in single quotes

                Example filter strings:
                    - `creation_time > 100`
                    - `metrics.rmse > 0.5 AND params.model_type = 'rf'`
                    - `tags.release LIKE 'v1.%'`
                    - `params.optimizer != 'adam' AND metrics.accuracy >= 0.9`

            max_results: Maximum number of logged models desired.
            order_by: List of dictionaries to specify the ordering of the search results.
                The following fields are supported:

                field_name (str):
                    Required. Name of the field to order by, e.g. "metrics.accuracy".
                ascending (bool):
                    Optional. Whether the order is ascending or not.
                dataset_name (str):
                    Optional. If ``field_name`` refers to a metric, this field
                    specifies the name of the dataset associated with the metric. Only metrics
                    associated with the specified dataset name will be considered for ordering.
                    This field may only be set if ``field_name`` refers to a metric.
                dataset_digest (str):
                    Optional. If ``field_name`` refers to a metric, this field
                    specifies the digest of the dataset associated with the metric. Only metrics
                    associated with the specified dataset name and digest will be considered for
                    ordering. This field may only be set if ``dataset_name`` is also set.
            page_token: Token specifying the next page of results.

        Returns:
            A :py:class:`PagedList <mlflow.store.entities.PagedList>` of
            :py:class:`LoggedModel <mlflow.entities.LoggedModel>` objects.
        """
        return self._tracking_client.search_logged_models(
            experiment_ids, filter_string, max_results, order_by, page_token
        )<|MERGE_RESOLUTION|>--- conflicted
+++ resolved
@@ -881,12 +881,9 @@
         order_by: Optional[list[str]] = None,
         page_token: Optional[str] = None,
         run_id: Optional[str] = None,
-<<<<<<< HEAD
+        include_spans: bool = True,
         model_id: Optional[str] = None,
         sql_warehouse_id: Optional[str] = None,
-=======
-        include_spans: bool = True,
->>>>>>> 511f8975
     ) -> PagedList[Trace]:
         """
         Return traces that match the given list of search expressions within the experiments.
@@ -901,15 +898,13 @@
             run_id: A run id to scope the search. When a trace is created under an active run,
                 it will be associated with the run and you can filter on the run id to retrieve
                 the trace.
-<<<<<<< HEAD
+            include_spans: If ``True``, include spans in the returned traces. Otherwise, only
+                the trace metadata is returned, e.g., trace ID, start time, end time, etc,
+                without any spans.
             model_id: If specified, return traces associated with the model ID.
             sql_warehouse_id: Only used in Databricks. The ID of the SQL warehouse to use for
                 searching traces in inference tables.
-=======
-            include_spans: If ``True``, include spans in the returned traces. Otherwise, only
-                the trace metadata is returned, e.g., trace ID, start time, end time, etc,
-                without any spans.
->>>>>>> 511f8975
+
 
         Returns:
             A :py:class:`PagedList <mlflow.store.entities.PagedList>` of
@@ -942,12 +937,9 @@
             order_by=order_by,
             page_token=page_token,
             run_id=run_id,
-<<<<<<< HEAD
+            include_spans=include_spans,
             model_id=model_id,
             sql_warehouse_id=sql_warehouse_id,
-=======
-            include_spans=include_spans,
->>>>>>> 511f8975
         )
 
     def start_trace(
