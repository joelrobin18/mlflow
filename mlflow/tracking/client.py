"""
Internal package providing a Python CRUD interface to MLflow experiments, runs, registered models,
and model versions. This is a lower level API than the :py:mod:`mlflow.tracking.fluent` module,
and is exposed in the :py:mod:`mlflow.tracking` module.
"""

import contextlib
import json
import logging
import os
import posixpath
import random
import re
import string
import sys
import tempfile
import urllib
import uuid
import warnings
from typing import TYPE_CHECKING, Any, Optional, Sequence, Union

import yaml

import mlflow
from mlflow.entities import (
    DatasetInput,
    Experiment,
    FileInfo,
    LoggedModel,
    LoggedModelInput,
    LoggedModelOutput,
    LoggedModelStatus,
    Metric,
    Param,
    Run,
    RunTag,
    Span,
    SpanStatus,
    SpanType,
    Trace,
    ViewType,
)
from mlflow.entities.assessment import (
    Assessment,
    Expectation,
    Feedback,
)
from mlflow.entities.assessment_source import AssessmentSource
from mlflow.entities.model_registry import ModelVersion, Prompt, RegisteredModel
from mlflow.entities.model_registry.model_version_stages import ALL_STAGES
<<<<<<< HEAD
from mlflow.entities.span import NO_OP_SPAN_REQUEST_ID, NoOpSpan
=======
from mlflow.entities.span import NO_OP_SPAN_TRACE_ID, NoOpSpan, create_mlflow_span
from mlflow.entities.trace_info_v3 import TraceInfoV3
>>>>>>> b7e35887
from mlflow.entities.trace_status import TraceStatus
from mlflow.environment_variables import MLFLOW_ENABLE_ASYNC_LOGGING
from mlflow.exceptions import MlflowException
from mlflow.prompt.constants import (
    IS_PROMPT_TAG_KEY,
    PROMPT_ASSOCIATED_RUN_IDS_TAG_KEY,
    PROMPT_TEXT_TAG_KEY,
)
from mlflow.prompt.registry_utils import (
    has_prompt_tag,
    require_prompt_registry,
    translate_prompt_exception,
    validate_prompt_name,
)
from mlflow.protos.databricks_pb2 import (
    BAD_REQUEST,
    FEATURE_DISABLED,
    INVALID_PARAMETER_VALUE,
    RESOURCE_DOES_NOT_EXIST,
)
from mlflow.store.artifact.utils.models import (
    get_model_name_and_version,
)
from mlflow.store.entities.paged_list import PagedList
from mlflow.store.model_registry import (
    SEARCH_MODEL_VERSION_MAX_RESULTS_DEFAULT,
    SEARCH_REGISTERED_MODEL_MAX_RESULTS_DEFAULT,
)
from mlflow.store.tracking import SEARCH_MAX_RESULTS_DEFAULT, SEARCH_TRACES_DEFAULT_MAX_RESULTS
from mlflow.tracing.client import TracingClient
from mlflow.tracing.constant import TRACE_REQUEST_ID_PREFIX
from mlflow.tracing.display import get_display_handler
from mlflow.tracing.fluent import start_span_no_context
from mlflow.tracing.trace_manager import InMemoryTraceManager
<<<<<<< HEAD
=======
from mlflow.tracing.utils import exclude_immutable_tags, get_otel_attribute
from mlflow.tracing.utils.warning import request_id_backward_compatible
>>>>>>> b7e35887
from mlflow.tracking._model_registry import DEFAULT_AWAIT_MAX_SLEEP_SECONDS
from mlflow.tracking._model_registry import utils as registry_utils
from mlflow.tracking._model_registry.client import ModelRegistryClient
from mlflow.tracking._tracking_service import utils
from mlflow.tracking._tracking_service.client import TrackingServiceClient
from mlflow.tracking.artifact_utils import _upload_artifacts_to_databricks
from mlflow.tracking.multimedia import Image, compress_image_size, convert_to_pil_image
from mlflow.tracking.registry import UnsupportedModelRegistryStoreURIException
from mlflow.utils import is_uuid
from mlflow.utils.annotations import deprecated, experimental
from mlflow.utils.async_logging.run_operations import RunOperations
from mlflow.utils.databricks_utils import (
    get_databricks_run_url,
)
from mlflow.utils.logging_utils import eprint
from mlflow.utils.mlflow_tags import (
    MLFLOW_LOGGED_ARTIFACTS,
    MLFLOW_LOGGED_IMAGES,
    MLFLOW_PARENT_RUN_ID,
)
from mlflow.utils.time import get_current_time_millis
from mlflow.utils.uri import is_databricks_unity_catalog_uri, is_databricks_uri
from mlflow.utils.validation import (
    _validate_model_alias_name,
    _validate_model_name,
    _validate_model_version,
    _validate_model_version_or_stage_exists,
)

if TYPE_CHECKING:
    import matplotlib
    import numpy
    import pandas
    import PIL
    import plotly


_logger = logging.getLogger(__name__)

_STAGES_DEPRECATION_WARNING = (
    "Model registry stages will be removed in a future major release. To learn more about the "
    "deprecation of model registry stages, see our migration guide here: https://mlflow.org/docs/"
    "latest/model-registry.html#migrating-from-stages"
)


def _model_not_found(name: str) -> MlflowException:
    return MlflowException(
        f"Registered Model with name={name!r} not found.",
        RESOURCE_DOES_NOT_EXIST,
    )


class MlflowClient:
    """
    Client of an MLflow Tracking Server that creates and manages experiments and runs, and of an
    MLflow Registry Server that creates and manages registered models and model versions. It's a
    thin wrapper around TrackingServiceClient and RegistryClient so there is a unified API but we
    can keep the implementation of the tracking and registry clients independent from each other.
    """

    def __init__(self, tracking_uri: Optional[str] = None, registry_uri: Optional[str] = None):
        """
        Args:
            tracking_uri: Address of local or remote tracking server. If not provided, defaults
                to the service set by ``mlflow.tracking.set_tracking_uri``. See
                `Where Runs Get Recorded <../tracking.html#where-runs-get-recorded>`_
                for more info.
            registry_uri: Address of local or remote model registry server. If not provided,
                defaults to the service set by ``mlflow.tracking.set_registry_uri``. If
                no such service was set, defaults to the tracking uri of the client.
        """
        final_tracking_uri = utils._resolve_tracking_uri(tracking_uri)
        self._registry_uri = registry_utils._resolve_registry_uri(registry_uri, tracking_uri)
        self._tracking_client = TrackingServiceClient(final_tracking_uri)
        self._tracing_client = TracingClient(tracking_uri)

        # `MlflowClient` also references a `ModelRegistryClient` instance that is provided by the
        # `MlflowClient._get_registry_client()` method. This `ModelRegistryClient` is not explicitly
        # defined as an instance variable in the `MlflowClient` constructor; an instance variable
        # is assigned lazily by `MlflowClient._get_registry_client()` and should not be referenced
        # outside of the `MlflowClient._get_registry_client()` method

    @property
    def tracking_uri(self):
        return self._tracking_client.tracking_uri

    def _get_registry_client(self):
        """Attempts to create a ModelRegistryClient if one does not already exist.

        Raises:
            MlflowException: If the ModelRegistryClient cannot be created. This may occur, for
            example, when the registry URI refers to an unsupported store type (e.g., the
            FileStore).

        Returns:
            A ModelRegistryClient instance.
        """
        # Attempt to fetch a `ModelRegistryClient` that is lazily instantiated and defined as
        # an instance variable on this `MlflowClient` instance. Because the instance variable
        # is undefined until the first invocation of _get_registry_client(), the `getattr()`
        # function is used to safely fetch the variable (if it is defined) or a NoneType
        # (if it is not defined)
        registry_client_attr = "_registry_client_lazy"
        registry_client = getattr(self, registry_client_attr, None)
        if registry_client is None:
            try:
                registry_client = ModelRegistryClient(self._registry_uri, self.tracking_uri)
                # Define an instance variable on this `MlflowClient` instance to reference the
                # `ModelRegistryClient` that was just constructed. `setattr()` is used to ensure
                # that the variable name is consistent with the variable name specified in the
                # preceding call to `getattr()`
                setattr(self, registry_client_attr, registry_client)
            except UnsupportedModelRegistryStoreURIException as exc:
                raise MlflowException(
                    "Model Registry features are not supported by the store with URI:"
                    f" '{self._registry_uri}'. Stores with the following URI schemes are supported:"
                    f" {exc.supported_uri_schemes}.",
                    FEATURE_DISABLED,
                )
        return registry_client

    # Tracking API

    def get_run(self, run_id: str) -> Run:
        """
        Fetch the run from backend store. The resulting :py:class:`Run <mlflow.entities.Run>`
        contains a collection of run metadata -- :py:class:`RunInfo <mlflow.entities.RunInfo>`,
        as well as a collection of run parameters, tags, and metrics --
        :py:class:`RunData <mlflow.entities.RunData>`. It also contains a collection of run
        inputs (experimental), including information about datasets used by the run --
        :py:class:`RunInputs <mlflow.entities.RunInputs>`. In the case where multiple metrics with
        the same key are logged for the run, the :py:class:`RunData <mlflow.entities.RunData>`
        contains the most recently logged value at the largest step for each metric.

        Args:
            run_id: Unique identifier for the run.

        Returns:
            A single :py:class:`mlflow.entities.Run` object, if the run exists. Otherwise,
            raises an exception.


        .. code-block:: python
            :caption: Example

            import mlflow
            from mlflow import MlflowClient

            with mlflow.start_run() as run:
                mlflow.log_param("p", 0)

            # The run has finished since we have exited the with block
            # Fetch the run
            client = MlflowClient()
            run = client.get_run(run.info.run_id)
            print(f"run_id: {run.info.run_id}")
            print(f"params: {run.data.params}")
            print(f"status: {run.info.status}")

        .. code-block:: text
            :caption: Output

            run_id: e36b42c587a1413ead7c3b6764120618
            params: {'p': '0'}
            status: FINISHED

        """
        return self._tracking_client.get_run(run_id)

    def get_parent_run(self, run_id: str) -> Optional[Run]:
        """Gets the parent run for the given run id if one exists.

        Args:
            run_id: Unique identifier for the child run.

        Returns:
            A single :py:class:`mlflow.entities.Run` object, if the parent run exists. Otherwise,
            returns None.

        .. code-block:: python
            :test:
            :caption: Example

            import mlflow
            from mlflow import MlflowClient

            # Create nested runs
            with mlflow.start_run():
                with mlflow.start_run(nested=True) as child_run:
                    child_run_id = child_run.info.run_id

            client = MlflowClient()
            parent_run = client.get_parent_run(child_run_id)

            print(f"child_run_id: {child_run_id}")
            print(f"parent_run_id: {parent_run.info.run_id}")

        .. code-block:: text
            :caption: Output

            child_run_id: 7d175204675e40328e46d9a6a5a7ee6a
            parent_run_id: 8979459433a24a52ab3be87a229a9cdf

        """
        child_run = self._tracking_client.get_run(run_id)
        parent_run_id = child_run.data.tags.get(MLFLOW_PARENT_RUN_ID)
        if parent_run_id is None:
            return None
        return self._tracking_client.get_run(parent_run_id)

    def get_metric_history(self, run_id: str, key: str) -> list[Metric]:
        """Return a list of metric objects corresponding to all values logged for a given metric.

        Args:
            run_id: Unique identifier for run.
            key: Metric name within the run.

        Returns:
            A list of :py:class:`mlflow.entities.Metric` entities if logged, else empty list.

        .. code-block:: python
            :caption: Example

            from mlflow import MlflowClient


            def print_metric_info(history):
                for m in history:
                    print(f"name: {m.key}")
                    print(f"value: {m.value}")
                    print(f"step: {m.step}")
                    print(f"timestamp: {m.timestamp}")
                    print("--")


            # Create a run under the default experiment (whose id is "0"). Since this is low-level
            # CRUD operation, the method will create a run. To end the run, you'll have
            # to explicitly end it.
            client = MlflowClient()
            experiment_id = "0"
            run = client.create_run(experiment_id)
            print(f"run_id: {run.info.run_id}")
            print("--")

            # Log couple of metrics, update their initial value, and fetch each
            # logged metrics' history.
            for k, v in [("m1", 1.5), ("m2", 2.5)]:
                client.log_metric(run.info.run_id, k, v, step=0)
                client.log_metric(run.info.run_id, k, v + 1, step=1)
                print_metric_info(client.get_metric_history(run.info.run_id, k))
            client.set_terminated(run.info.run_id)

        .. code-block:: text
            :caption: Output

            run_id: c360d15714994c388b504fe09ea3c234
            --
            name: m1
            value: 1.5
            step: 0
            timestamp: 1603423788607
            --
            name: m1
            value: 2.5
            step: 1
            timestamp: 1603423788608
            --
            name: m2
            value: 2.5
            step: 0
            timestamp: 1603423788609
            --
            name: m2
            value: 3.5
            step: 1
            timestamp: 1603423788610
            --
        """
        return self._tracking_client.get_metric_history(run_id, key)

    def create_run(
        self,
        experiment_id: str,
        start_time: Optional[int] = None,
        tags: Optional[dict[str, Any]] = None,
        run_name: Optional[str] = None,
    ) -> Run:
        """
        Create a :py:class:`mlflow.entities.Run` object that can be associated with
        metrics, parameters, artifacts, etc.
        Unlike :py:func:`mlflow.projects.run`, creates objects but does not run code.
        Unlike :py:func:`mlflow.start_run`, does not change the "active run" used by
        :py:func:`mlflow.log_param`.

        Args:
            experiment_id: The string ID of the experiment to create a run in.
            start_time: If not provided, use the current timestamp.
            tags: A dictionary of key-value pairs that are converted into
                :py:class:`mlflow.entities.RunTag` objects.
            run_name: The name of this run.

        Returns:
            :py:class:`mlflow.entities.Run` that was created.

        .. code-block:: python
            :caption: Example

            from mlflow import MlflowClient

            # Create a run with a tag under the default experiment (whose id is '0').
            tags = {"engineering": "ML Platform"}
            name = "platform-run-24"
            client = MlflowClient()
            experiment_id = "0"
            run = client.create_run(experiment_id, tags=tags, run_name=name)

            # Show newly created run metadata info
            print(f"Run tags: {run.data.tags}")
            print(f"Experiment id: {run.info.experiment_id}")
            print(f"Run id: {run.info.run_id}")
            print(f"Run name: {run.info.run_name}")
            print(f"lifecycle_stage: {run.info.lifecycle_stage}")
            print(f"status: {run.info.status}")

        .. code-block:: text
            :caption: Output

            Run tags: {'engineering': 'ML Platform'}
            Experiment id: 0
            Run id: 65fb9e2198764354bab398105f2e70c1
            Run name: platform-run-24
            lifecycle_stage: active
            status: RUNNING
        """
        return self._tracking_client.create_run(experiment_id, start_time, tags, run_name)

    ##### Prompt Registry #####

    @experimental
    @require_prompt_registry
    @translate_prompt_exception
    def register_prompt(
        self,
        name: str,
        template: str,
        commit_message: Optional[str] = None,
        version_metadata: Optional[dict[str, str]] = None,
        tags: Optional[dict[str, str]] = None,
    ) -> Prompt:
        """
        Register a new :py:class:`Prompt <mlflow.entities.Prompt>` in the MLflow Prompt Registry.

        A :py:class:`Prompt <mlflow.entities.Prompt>` is a pair of name
        and template text at minimum. With MLflow Prompt Registry, you can create, manage,
        and version control prompts with the MLflow's robust model tracking framework.

        If there is no registered prompt with the given name, a new prompt will be created.
        Otherwise, a new version of the existing prompt will be created.

        Example:

        .. code-block:: python

            from mlflow import MlflowClient

            # Your prompt registry URI
            client = MlflowClient(registry_uri="sqlite:///prompt_registry.db")

            # Register a new prompt
            client.register_prompt(
                name="my_prompt",
                template="Respond to the user's message as a {{style}} AI.",
                version_metadata={"author": "Alice"},
            )

            # Load the prompt from the registry
            prompt = client.load_prompt("my_prompt")

            # Use the prompt in your application
            import openai

            openai_client = openai.OpenAI()
            openai_client.chat.completion.create(
                model="gpt-4o-mini",
                messages=[
                    {"role": "system", "content": prompt.format(style="friendly")},
                    {"role": "user", "content": "Hello, how are you?"},
                ],
            )

            # Update the prompt with a new version
            prompt = client.register_prompt(
                name="my_prompt",
                template="Respond to the user's message as a {{style}} AI. {{greeting}}",
                commit_message="Add a greeting to the prompt.",
                version_metadata={"author": "Bob"},
            )

        Args:
            name: The name of the prompt.
            template: The template text of the prompt. It can contain variables enclosed in
                double curly braces, e.g. {{variable}}, which will be replaced with actual values
                by the `format` method.
            commit_message: A message describing the changes made to the prompt, similar to a
                Git commit message. Optional.
            version_metadata: A dictionary of metadata associated with the **prompt version**.
                This is useful for storing version-specific information, such as the author of
                the changes. Optional.
            tags: A dictionary of tags associated with the entire prompt. This is different from
                the `version_metadata` as it is not tied to a specific version of the prompt,
                but to the prompt as a whole. For example, you can use tags to add an application
                name for which the prompt is created. Since the application uses the prompt in
                multiple versions, it makes sense to use tags instead of version-specific metadata.
                Optional.

        Returns:
            A :py:class:`Prompt <mlflow.entities.Prompt>` object that was created.
        """
        registry_client = self._get_registry_client()

        validate_prompt_name(name)

        is_new_prompt = False
        rm = None
        tags = tags or {}
        try:
            rm = registry_client.get_registered_model(name)
        except MlflowException:
            # Create a new prompt (model) entry
            registry_client.create_registered_model(
                name, description=commit_message, tags={IS_PROMPT_TAG_KEY: "true", **tags}
            )
            is_new_prompt = True

        # Check if the registered model is a prompt
        if rm and not has_prompt_tag(rm._tags):
            raise MlflowException(
                f"Model '{name}' exists with the same name. MLflow does not allow registering "
                "a prompt with the same name as an existing model. Please choose a different "
                "name for the prompt.",
                INVALID_PARAMETER_VALUE,
            )

        # Update the prompt tags
        if not is_new_prompt:
            for key, value in tags.items():
                registry_client.set_registered_model_tag(name, key, value)

        # Version metadata is represented as ModelVersion tags in the registry
        version_metadata = version_metadata or {}
        version_metadata.update({IS_PROMPT_TAG_KEY: "true", PROMPT_TEXT_TAG_KEY: template})

        try:
            mv: ModelVersion = registry_client.create_model_version(
                name=name,
                description=commit_message,
                source="dummy-source",  # Required field, but not used for prompts
                tags=version_metadata,
            )
        except Exception:
            if is_new_prompt:
                # When a model version creation fails for the first version of a prompt,
                # delete the registered model to avoid leaving a prompt with no versions
                registry_client.delete_registered_model(name)
            raise

        # Fetch the prompt-level tags from the registered model
        prompt_tags = registry_client.get_registered_model(name)._tags

        return Prompt.from_model_version(mv, prompt_tags=prompt_tags)

    @experimental
    @require_prompt_registry
    @translate_prompt_exception
    def load_prompt(
        self, name_or_uri: str, version: Optional[int] = None, allow_missing: bool = False
    ) -> Prompt:
        """
        Load a :py:class:`Prompt <mlflow.entities.Prompt>` from the MLflow Prompt Registry.

        The prompt can be specified by name and version, or by URI.

        Example:

        .. code-block:: python

            from mlflow import MlflowClient

            client = MlflowClient(registry_uri="sqlite:///prompt_registry.db")

            # Load the latest version of the prompt by name
            prompt = client.load_prompt("my_prompt")

            # Load a specific version of the prompt by name and version
            prompt = client.load_prompt("my_prompt", version=1)

            # Load a specific version of the prompt by URI
            prompt = client.load_prompt("prompts:/my_prompt/1")

        Args:
            name_or_uri: The name of the prompt, or the URI in the format "prompts:/name/version".
            version: The version of the prompt. If not specified, the latest version will be loaded.
            allow_missing: If True, return None instead of raising Exception if the specified prompt
                is not found.
        """
        if name_or_uri.startswith("prompts:/"):
            if version is not None:
                raise MlflowException(
                    "The `version` argument should not be specified when loading a prompt by URI.",
                    INVALID_PARAMETER_VALUE,
                )
            name, version = self.parse_prompt_uri(name_or_uri)
        else:
            name = name_or_uri

        registry_client = self._get_registry_client()
        try:
            mv = (
                registry_client.get_latest_versions(name, stages=ALL_STAGES)[0]
                if version is None
                else registry_client.get_model_version(name, version)
            )
        except MlflowException as exc:
            if allow_missing and exc.error_code == "RESOURCE_DOES_NOT_EXIST":
                return None
            raise

        # Fetch the prompt-level tags from the registered model
        prompt_tags = registry_client.get_registered_model(name)._tags

        return Prompt.from_model_version(mv, prompt_tags=prompt_tags)

    @experimental
    @require_prompt_registry
    @translate_prompt_exception
    def delete_prompt(self, name: str, version: int):
        """
        Delete a :py:class:`Prompt <mlflow.entities.Prompt>` from the MLflow Prompt Registry.

        Args:
            name: The name of the prompt.
            version: The version of the prompt to delete.
        """
        registry_client = self._get_registry_client()

        self._validate_prompt(name, version)
        registry_client.delete_model_version(name, version)

        # If no more versions are left, delete the registered model
        if not registry_client.get_latest_versions(name, stages=ALL_STAGES):
            registry_client.delete_registered_model(name)

    # TODO: Use model_id in MLflow 3.0
    @experimental
    @require_prompt_registry
    @translate_prompt_exception
    def log_prompt(self, run_id: str, prompt: Union[str, Prompt]) -> None:
        """
        Associate a prompt registered within the MLflow Prompt Registry with an MLflow Run.

        .. warning::

            This API is not thread-safe. If you are logging prompts from multiple threads,
            consider using a lock to ensure that only one thread logs a prompt to a run at a time.

        Args:
            run_id: The ID of the run to log the prompt to.
            prompt: A Prompt object or the prompt URI in the format "prompts:/name/version".
        """
        if isinstance(prompt, str):
            prompt = self.load_prompt(prompt)
        elif isinstance(prompt, Prompt):
            # NB: We need to load the prompt once from the registry because the tags in
            # local prompt object may not be in sync with the registry.
            prompt = self.load_prompt(prompt.uri)
        elif not isinstance(prompt, Prompt):
            raise MlflowException.invalid_parameter_value(
                "The `prompt` argument must be a Prompt object or a prompt URI.",
            )

        if run_id_tags := prompt._tags.get(PROMPT_ASSOCIATED_RUN_IDS_TAG_KEY):
            run_ids = run_id_tags.split(",")
            if run_id not in run_ids:
                run_ids.append(run_id)
        else:
            run_ids = [run_id]

        self._get_registry_client().set_model_version_tag(
            prompt.name, prompt.version, PROMPT_ASSOCIATED_RUN_IDS_TAG_KEY, ",".join(run_ids)
        )

    # TODO: Use model_id in MLflow 3.0
    @experimental
    @require_prompt_registry
    @translate_prompt_exception
    def detach_prompt_from_run(self, run_id: str, prompt_uri: str) -> None:
        """
        Detach a prompt registered within the MLflow Prompt Registry from an MLflow Run.

        Args:
            run_id: The ID of the run to log the prompt to.
            prompt_uri: The prompt URI in the format "prompts:/name/version".
        """
        prompt = self.load_prompt(prompt_uri)
        run_id_tags = prompt._tags.get(PROMPT_ASSOCIATED_RUN_IDS_TAG_KEY)
        run_ids = run_id_tags.split(",") if run_id_tags else []

        if run_id not in run_ids:
            raise MlflowException(
                f"Run '{run_id}' is not associated with prompt '{prompt_uri}'.",
                INVALID_PARAMETER_VALUE,
            )

        run_ids.remove(run_id)

        name, version = self.parse_prompt_uri(prompt_uri)
        if run_ids:
            self._get_registry_client().set_model_version_tag(
                name, version, PROMPT_ASSOCIATED_RUN_IDS_TAG_KEY, ",".join(run_ids)
            )
        else:
            self._get_registry_client().delete_model_version_tag(
                name, version, PROMPT_ASSOCIATED_RUN_IDS_TAG_KEY
            )

    # TODO: Use model_id in MLflow 3.0
    @experimental
    @require_prompt_registry
    @translate_prompt_exception
    def list_logged_prompts(self, run_id: str) -> list[Prompt]:
        """
        List all prompts associated with an MLflow Run.

        Args:
            run_id: The ID of the run to list the prompts for.

        Returns:
            A list of :py:class:`Prompt <mlflow.entities.Prompt>` objects associated with the run.
        """
        mvs = self.search_model_versions(
            filter_string=(
                f"tags.`{PROMPT_ASSOCIATED_RUN_IDS_TAG_KEY}` LIKE '%{run_id}%' "
                f"AND tags.`{IS_PROMPT_TAG_KEY}` = 'true'"
            )
        )
        # NB: We don't support pagination here because the number of prompts associated
        # with a Run is expected to be small.
        return [Prompt.from_model_version(mv) for mv in mvs]

    @experimental
    @require_prompt_registry
    @translate_prompt_exception
    def set_prompt_alias(self, name: str, alias: str, version: int) -> None:
        """
        Set an alias for a :py:class:`Prompt <mlflow.entities.Prompt>`.

        Args:
            name: The name of the prompt.
            alias: The alias to set for the prompt.
            version: The version of the prompt.
        """
        self._validate_prompt(name, version)
        self._get_registry_client().set_registered_model_alias(name, alias, version)

    @experimental
    @require_prompt_registry
    @translate_prompt_exception
    def delete_prompt_alias(self, name: str, alias: str) -> None:
        """
        Delete an alias for a :py:class:`Prompt <mlflow.entities.Prompt>`.

        Args:
            name: The name of the prompt.
            alias: The alias to delete for the prompt.
        """
        self._get_registry_client().delete_registered_model_alias(name, alias)

    def _validate_prompt(self, name: str, version: int):
        registry_client = self._get_registry_client()
        mv = registry_client.get_model_version(name, version)

        if IS_PROMPT_TAG_KEY not in mv.tags:
            raise MlflowException(f"Prompt '{name}' does not exist.", RESOURCE_DOES_NOT_EXIST)

    def parse_prompt_uri(self, uri: str) -> tuple[str, str]:
        """
        Parse prompt URI into prompt name and prompt version.
        - 'prompt:/<name>/<version>' -> ('<name>', '<version>')
        - 'prompt:/<name>@<alias>' -> ('<name>', '<version>')
        """
        parsed = urllib.parse.urlparse(uri)

        if parsed.scheme != "prompts":
            raise MlflowException.invalid_parameter_value(
                f"Invalid prompt URI: {uri}. Expected schema 'prompts:/<name>/<version>'"
            )

        # Replace schema to 'models:/' to reuse the model URI parsing logic
        try:
            return get_model_name_and_version(self, f"models:{parsed.path}")
        except MlflowException:
            raise MlflowException(f"Prompt '{uri}' does not exist.", RESOURCE_DOES_NOT_EXIST)

    ##### Tracing #####
    def delete_traces(
        self,
        experiment_id: str,
        max_timestamp_millis: Optional[int] = None,
        max_traces: Optional[int] = None,
        trace_ids: Optional[list[str]] = None,
    ) -> int:
        """
        Delete traces based on the specified criteria.

        - Either `max_timestamp_millis` or `trace_ids` must be specified, but not both.
        - `max_traces` can't be specified if `trace_ids` is specified.

        Args:
            experiment_id: ID of the associated experiment.
            max_timestamp_millis: The maximum timestamp in milliseconds since the UNIX epoch for
                deleting traces. Traces older than or equal to this timestamp will be deleted.
            max_traces: The maximum number of traces to delete. If max_traces is specified, and
                it is less than the number of traces that would be deleted based on the
                max_timestamp_millis, the oldest traces will be deleted first.
            trace_ids: A set of trace IDs to delete.

        Returns:
            The number of traces deleted.

        Example:

        .. code-block:: python
            :test:

            import mlflow
            import time

            client = mlflow.MlflowClient()

            # Delete all traces in the experiment
            client.delete_traces(
                experiment_id="0", max_timestamp_millis=time.time_ns() // 1_000_000
            )

            # Delete traces based on max_timestamp_millis and max_traces
            # Older traces will be deleted first.
            some_timestamp = time.time_ns() // 1_000_000
            client.delete_traces(
                experiment_id="0", max_timestamp_millis=some_timestamp, max_traces=2
            )

            # Delete traces based on trace_ids
            client.delete_traces(experiment_id="0", trace_ids=["id_1", "id_2"])
        """
        return self._tracing_client.delete_traces(
            experiment_id=experiment_id,
            max_timestamp_millis=max_timestamp_millis,
            max_traces=max_traces,
            request_ids=trace_ids,
        )

    @request_id_backward_compatible
    def get_trace(self, trace_id: str, display=True) -> Trace:
        """
        Get the trace matching the specified ``trace_id``.

        Args:
            trace_id: String ID of the trace to fetch.
            display: If ``True``, display the trace on the notebook.

        Returns:
            The retrieved :py:class:`Trace <mlflow.entities.Trace>`.

        .. code-block:: python
            :caption: Example

            from mlflow import MlflowClient

            client = MlflowClient()
            trace_id = "12345678"
            trace = client.get_trace(trace_id)
        """
        if is_databricks_uri(str(self.tracking_uri)) and is_uuid(trace_id):
            raise MlflowException.invalid_parameter_value(
                "Traces from inference tables can only be loaded using SQL or "
                "the search_traces() API."
            )

<<<<<<< HEAD
        trace = self._tracing_client.get_trace(request_id)
=======
        trace = self._tracking_client.get_trace(trace_id)
>>>>>>> b7e35887
        if display:
            get_display_handler().display_traces([trace])
        return trace

    def search_traces(
        self,
        experiment_ids: list[str],
        filter_string: Optional[str] = None,
        max_results: int = SEARCH_TRACES_DEFAULT_MAX_RESULTS,
        order_by: Optional[list[str]] = None,
        page_token: Optional[str] = None,
        run_id: Optional[str] = None,
        include_spans: bool = True,
        model_id: Optional[str] = None,
        sql_warehouse_id: Optional[str] = None,
    ) -> PagedList[Trace]:
        """
        Return traces that match the given list of search expressions within the experiments.

        Args:
            experiment_ids: List of experiment ids to scope the search.
            filter_string: A search filter string.
            max_results: Maximum number of traces desired.
            order_by: List of order_by clauses.
            page_token: Token specifying the next page of results. It should be obtained from
                a ``search_traces`` call.
            run_id: A run id to scope the search. When a trace is created under an active run,
                it will be associated with the run and you can filter on the run id to retrieve
                the trace.
            include_spans: If ``True``, include spans in the returned traces. Otherwise, only
                the trace metadata is returned, e.g., trace ID, start time, end time, etc,
                without any spans.
            model_id: If specified, return traces associated with the model ID.
            sql_warehouse_id: Only used in Databricks. The ID of the SQL warehouse to use for
                searching traces in inference tables.


        Returns:
            A :py:class:`PagedList <mlflow.store.entities.PagedList>` of
            :py:class:`Trace <mlflow.entities.Trace>` objects that satisfy the search
            expressions. If the underlying tracking store supports pagination, the token for the
            next page may be obtained via the ``token`` attribute of the returned object; however,
            some store implementations may not support pagination and thus the returned token would
            not be meaningful in such cases.
        """
        return self._tracing_client.search_traces(
            experiment_ids=experiment_ids,
            filter_string=filter_string,
            max_results=max_results,
            order_by=order_by,
            page_token=page_token,
            run_id=run_id,
            include_spans=include_spans,
            model_id=model_id,
            sql_warehouse_id=sql_warehouse_id,
        )

    def start_trace(
        self,
        name: str,
        span_type: str = SpanType.UNKNOWN,
        inputs: Optional[Any] = None,
        attributes: Optional[dict[str, str]] = None,
        tags: Optional[dict[str, str]] = None,
        experiment_id: Optional[str] = None,
        start_time_ns: Optional[int] = None,
    ) -> Span:
        """
        Create a new trace object and start a root span under it.

        This is an imperative API to manually create a new span under a specific trace id and
        parent span, unlike the higher-level APIs like :py:func:`@mlflow.trace <mlflow.trace>`
        and :py:func:`with mlflow.start_span() <mlflow.start_span>`, which automatically manage
        the span lifecycle and parent-child relationship. You only need to call this method
        when using the :py:func:`start_span() <start_span>` method of MlflowClient to create
        spans.

        .. attention::

            A trace started with this method must be ended by calling
            ``MlflowClient().end_trace(trace_id)``. Otherwise the trace will be not recorded.

        Args:
            name: The name of the trace (and the root span).
            span_type: The type of the span.
            inputs: Inputs to set on the root span of the trace.
            attributes: A dictionary of attributes to set on the root span of the trace.
            tags: A dictionary of tags to set on the trace.
            experiment_id: The ID of the experiment to create the trace in. If not provided,
                MLflow will look for valid experiment in the following order: activated using
                :py:func:`mlflow.set_experiment() <mlflow.set_experiment>`,
                ``MLFLOW_EXPERIMENT_NAME`` environment variable, ``MLFLOW_EXPERIMENT_ID``
                environment variable, or the default experiment as defined by the tracking server.
            start_time_ns: The start time of the trace in nanoseconds since the UNIX epoch.

        Returns:
            An :py:class:`Span <mlflow.entities.Span>` object
            representing the root span of the trace.

        Example:

        .. code-block:: python
            :test:

            from mlflow import MlflowClient

            client = MlflowClient()

            root_span = client.start_trace("my_trace")
            trace_id = root_span.trace_id

            # Create a child span
            child_span = client.start_span(
                "child_span", trace_id=trace_id, parent_id=root_span.span_id
            )
            # Do something...
            client.end_span(trace_id=trace_id, span_id=child_span.span_id)

            client.end_trace(trace_id)
        """
        # Validate no active trace is set in the global context. If there is an active trace,
        # the span created by this method will be a child span under the active trace rather than
        # a root span of a new trace, which is not desired behavior.
        if span := mlflow.get_current_active_span():
            raise MlflowException(
                f"Another trace is already set in the global context with ID {span.trace_id}. "
                "It appears that you have already started a trace using fluent APIs like "
                "`@mlflow.trace()` or `with mlflow.start_span()`. However, it is not allowed "
                "to call MlflowClient.start_trace() under an active trace created by fluent APIs "
                "because it may lead to unexpected behavior. To resolve this issue, consider the "
                "following options:\n"
                " - To create a child span under the active trace, use "
                "`with mlflow.start_span()` or `MlflowClient.start_span()` instead.\n"
                " - To start multiple traces in parallel, avoid using fluent APIs "
                "and create all traces using `MlflowClient.start_trace()`.",
                error_code=BAD_REQUEST,
            )

<<<<<<< HEAD
        return start_span_no_context(
            name=name,
            span_type=span_type,
            inputs=inputs,
            attributes=attributes,
            tags=tags,
            experiment_id=experiment_id,
            start_time_ns=start_time_ns,
        )
=======
        try:
            # Create new trace and a root span
            # Once OTel span is created, SpanProcessor.on_start is invoked
            # TraceInfo is created and logged into backend store inside on_start method
            otel_span = mlflow.tracing.provider.start_detached_span(
                name, experiment_id=experiment_id, start_time_ns=start_time_ns
            )
            trace_id = get_otel_attribute(otel_span, SpanAttributeKey.REQUEST_ID)
            mlflow_span = create_mlflow_span(otel_span, trace_id, span_type)

            # # If the span is a no-op span i.e. tracing is disabled, do nothing
            if isinstance(mlflow_span, NoOpSpan):
                return mlflow_span

            if inputs is not None:
                mlflow_span.set_inputs(inputs)
            mlflow_span.set_attributes(attributes or {})

            trace_manager = InMemoryTraceManager.get_instance()
            tags = exclude_immutable_tags(tags or {})
            # Update trace tags for trace in in-memory trace manager
            with trace_manager.get_trace(trace_id) as trace:
                trace.info.tags.update(tags)
            # Register new span in the in-memory trace manager
            trace_manager.register_span(mlflow_span)

            return mlflow_span
        except Exception as e:
            _logger.warning(
                f"Failed to start trace {name}: {e}. "
                "For full traceback, set logging level to debug.",
                exc_info=_logger.isEnabledFor(logging.DEBUG),
            )
            return NoOpSpan()
>>>>>>> b7e35887

    @request_id_backward_compatible
    def end_trace(
        self,
        trace_id: str,
        outputs: Optional[Any] = None,
        attributes: Optional[dict[str, Any]] = None,
        status: Union[SpanStatus, str] = "OK",
        end_time_ns: Optional[int] = None,
    ):
        """
        End the trace with the given trace ID. This will end the root span of the trace and
        log the trace to the backend if configured.

        If any of children spans are not ended, they will be ended forcefully with the status
        ``TRACE_STATUS_UNSPECIFIED``. If the trace is already ended, this method will have
        no effect.

        Args:
            trace_id: The ID of the trace to end.
            outputs: Outputs to set on the trace.
            attributes: A dictionary of attributes to set on the trace. If the trace already
                has attributes, the new attributes will be merged with the existing ones.
                If the same key already exists, the new value will overwrite the old one.
            status: The status of the trace. This can be a
                :py:class:`SpanStatus <mlflow.entities.SpanStatus>` object or a string
                representing the status code defined in
                :py:class:`SpanStatusCode <mlflow.entities.SpanStatusCode>`
                e.g. ``"OK"``, ``"ERROR"``. The default status is OK.
            end_time_ns: The end time of the trace in nanoseconds since the UNIX epoch.
        """
        # NB: If the specified request ID is of no-op span, this means something went wrong in
        #     the span start logic. We should simply ignore it as the upstream should already
        #     have logged the error.
        if trace_id == NO_OP_SPAN_TRACE_ID:
            return

        trace_manager = InMemoryTraceManager.get_instance()
        root_span_id = trace_manager.get_root_span_id(trace_id)

        if root_span_id is None:
            trace = self.get_trace(trace_id=trace_id)
            if trace is None:
                raise MlflowException(
                    f"Trace with ID {trace_id} not found.",
                    error_code=RESOURCE_DOES_NOT_EXIST,
                )
            elif trace.info.status in TraceStatus.end_statuses():
                raise MlflowException(
                    f"Trace with ID {trace_id} already finished.",
                    error_code=INVALID_PARAMETER_VALUE,
                )

<<<<<<< HEAD
        root_span = trace_manager.get_span_from_id(request_id, root_span_id)
        if root_span:
            root_span.end(outputs, attributes, status, end_time_ns)
=======
        self.end_span(trace_id, root_span_id, outputs, attributes, status, end_time_ns)
>>>>>>> b7e35887

    @experimental
    def _log_trace(self, trace: Trace) -> str:
        """
        Log the complete Trace object to the backend store.

        # NB: Since the backend API is used directly here, customization of trace ID's
        # are not possible with this internal API. A backend-generated ID will be generated
        # directly with this invocation, instead of the one from the given trace object.

        Args:
            trace: The trace object to log.

        Returns:
            The trace ID of the logged trace.
        """
        from mlflow.tracking.fluent import _get_experiment_id

        # If the trace is created outside MLflow experiment (e.g. model serving), it does
        # not have an experiment ID, but we need to log it to the tracking server.
        experiment_id = trace.info.experiment_id or _get_experiment_id()

        # Create trace info entry in the backend
        # Note that the backend generates a new request ID for the trace. Currently there is
        # no way to insert the trace with a specific request ID given by the user.
        new_info = self._tracing_client.start_trace(
            experiment_id=experiment_id,
            timestamp_ms=trace.info.timestamp_ms,
            request_metadata={},
            tags={},
        )
<<<<<<< HEAD
        self._tracing_client.end_trace(
            request_id=new_info.request_id,
=======
        self._tracking_client.end_trace(
            request_id=new_info.trace_id,
>>>>>>> b7e35887
            # Compute the end time of the original trace
            timestamp_ms=trace.info.timestamp_ms + trace.info.execution_time_ms,
            status=trace.info.status,
            request_metadata=trace.info.request_metadata,
            tags=trace.info.tags,
        )
<<<<<<< HEAD
        self._tracing_client._upload_trace_data(new_info, trace.data)
        return new_info.request_id
=======
        self._upload_trace_data(new_info, trace.data)
        return new_info.trace_id
>>>>>>> b7e35887

    @request_id_backward_compatible
    def start_span(
        self,
        name: str,
        trace_id: str,
        parent_id: str,
        span_type: str = SpanType.UNKNOWN,
        inputs: Optional[Any] = None,
        attributes: Optional[dict[str, Any]] = None,
        start_time_ns: Optional[int] = None,
    ) -> Span:
        """
        Create a new span and start it without attaching it to the global trace context.

        This is an imperative API to manually create a new span under a specific trace id
        and parent span, unlike the higher-level APIs like
        :py:func:`@mlflow.trace <mlflow.trace>` decorator and
        :py:func:`with mlflow.start_span() <mlflow.start_span>` context manager, which
        automatically manage the span lifecycle and parent-child relationship.

        This API is useful for the case where the automatic context management is not
        sufficient, such as callback-based instrumentation where span start and end are
        not in the same call stack, or multi-threaded applications where the context is
        not propagated automatically.

        This API requires a parent span ID to be provided explicitly. If you haven't
        started any span yet, use the :py:func:`start_trace() <start_trace>` method to
        start a new trace and a root span.

        .. warning::

            The span created with this method needs to be ended explicitly by calling
            the :py:func:`end_span() <end_span>` method. Otherwise the span will be
            recorded with the incorrect end time and status ``TRACE_STATUS_UNSPECIFIED``.

        .. tip::

            Instead of creating a root span with the :py:func:`start_trace() <start_trace>`
            method, you can also use this method within the context of a parent span created
            by the fluent APIs like :py:func:`@mlflow.trace <mlflow.trace>` and
            :py:func:`with mlflow.start_span() <mlflow.start_span>`, by passing its span
            ids the parent. This flexibility allows you to use the imperative APIs in
            conjunction with the fluent APIs like below:

            .. code-block:: python
                :test:

                import mlflow
                from mlflow import MlflowClient

                client = MlflowClient()

                with mlflow.start_span("parent_span") as parent_span:
                    child_span = client.start_span(
                        name="child_span",
                        trace_id=parent_span.trace_id,
                        parent_id=parent_span.span_id,
                    )

                    # Do something...

                    client.end_span(
                        trace_id=parent_span.trace_id,
                        span_id=child_span.span_id,
                    )

            However, **the opposite does not work**. You cannot use the fluent APIs within
            the span created by this MlflowClient API. This is because the fluent APIs
            fetches the current span from the managed context, which is not set by the MLflow
            Client APIs. Once you create a span with the MLflow Client APIs, all children
            spans must be created with the MLflow Client APIs. Please be cautious when using
            this mixed approach, as it can lead to unexpected behavior if not used properly.

        Args:
            name: The name of the span.
            trace_id: The ID of the trace to attach the span to. This is synonym to
                trace_id` in OpenTelemetry.
            parent_id: The ID of the parent span. The parent span can be a span created by
                both fluent APIs like `with mlflow.start_span()`, and imperative APIs like this.
            span_type: The type of the span. Can be either a string or a
                :py:class:`SpanType <mlflow.entities.SpanType>` enum value.
            inputs: Inputs to set on the span.
            attributes: A dictionary of attributes to set on the span.
            start_time_ns: The start time of the span in nano seconds since the UNIX epoch.
                If not provided, the current time will be used.

        Returns:
            An :py:class:`mlflow.entities.Span` object representing the span.

        Example:

        .. code-block:: python
            :test:

            from mlflow import MlflowClient

            client = MlflowClient()

            span = client.start_trace("my_trace")

            x = 2

            # Create a child span
            child_span = client.start_span(
                "child_span",
                trace_id=span.trace_id,
                parent_id=span.span_id,
                inputs={"x": x},
            )

            y = x**2

            client.end_span(
                trace_id=child_span.trace_id,
                span_id=child_span.span_id,
                attributes={"factor": 2},
                outputs={"y": y},
            )

            client.end_trace(span.trace_id)
        """
        # If parent span is no-op span, the child should also be no-op too
        if trace_id == NO_OP_SPAN_TRACE_ID:
            return NoOpSpan()

        if not parent_id:
            raise MlflowException(
                "start_span() must be called with an explicit parent_id."
                "If you haven't started any span yet, use MLflowClient().start_trace() "
                "to start a new trace and root span.",
                error_code=INVALID_PARAMETER_VALUE,
            )
        if not trace_id:
            raise MlflowException(
                "Trace ID must be provided to start a span.",
                error_code=INVALID_PARAMETER_VALUE,
            )

        trace_manager = InMemoryTraceManager.get_instance()
        if not (parent_span := trace_manager.get_span_from_id(trace_id, parent_id)):
            raise MlflowException(
                f"Parent span with ID '{parent_id}' not found.",
                error_code=RESOURCE_DOES_NOT_EXIST,
            )

<<<<<<< HEAD
        return start_span_no_context(
            name=name,
            span_type=span_type,
            parent_span=parent_span,
            inputs=inputs,
            attributes=attributes,
            start_time_ns=start_time_ns,
        )
=======
        try:
            otel_span = mlflow.tracing.provider.start_detached_span(
                name=name,
                parent=parent_span._span,
                start_time_ns=start_time_ns,
            )

            span = create_mlflow_span(otel_span, trace_id, span_type)
            span.set_attributes(attributes or {})
            if inputs is not None:
                span.set_inputs(inputs)
            trace_manager.register_span(span)
            return span
        except Exception as e:
            _logger.warning(
                f"Failed to start span {name}: {e}. "
                "For full traceback, set logging level to debug.",
                exc_info=_logger.isEnabledFor(logging.DEBUG),
            )
            return NoOpSpan()
>>>>>>> b7e35887

    @request_id_backward_compatible
    def end_span(
        self,
        trace_id: str,
        span_id: str,
        outputs: Optional[Any] = None,
        attributes: Optional[dict[str, Any]] = None,
        status: Union[SpanStatus, str] = "OK",
        end_time_ns: Optional[int] = None,
    ):
        """
        End the span with the given trace ID and span ID.

        Args:
            trace_id: The ID of the trace to end.
            span_id: The ID of the span to end.
            outputs: Outputs to set on the span.
            attributes: A dictionary of attributes to set on the span. If the span already has
                attributes, the new attributes will be merged with the existing ones. If the same
                key already exists, the new value will overwrite the old one.
            status: The status of the span. This can be a
                :py:class:`SpanStatus <mlflow.entities.SpanStatus>` object or a string
                representing the status code defined in
                :py:class:`SpanStatusCode <mlflow.entities.SpanStatusCode>`
                e.g. ``"OK"``, ``"ERROR"``. The default status is OK.
            end_time_ns: The end time of the span in nano seconds since the UNIX epoch.
                If not provided, the current time will be used.
        """
<<<<<<< HEAD
        span = InMemoryTraceManager.get_instance().get_span_from_id(request_id, span_id)
        if span:
            span.end(
                outputs=outputs,
                attributes=attributes,
                status=status,
                end_time_ns=end_time_ns,
            )
=======
        if trace_id == NO_OP_SPAN_TRACE_ID:
            return

        trace_manager = InMemoryTraceManager.get_instance()
        span = trace_manager.get_span_from_id(trace_id, span_id)

        if span is None:
            raise MlflowException(
                f"Span with ID {span_id} is not found or already finished.",
                error_code=RESOURCE_DOES_NOT_EXIST,
            )
        span.set_attributes(attributes or {})
        if outputs is not None:
            span.set_outputs(outputs)
        span.set_status(status)

        try:
            span.end(end_time=end_time_ns)
        except Exception as e:
            _logger.warning(
                f"Failed to end span {span_id}: {e}. "
                "For full traceback, set logging level to debug.",
                exc_info=_logger.isEnabledFor(logging.DEBUG),
            )

    def _start_tracked_trace(
        self,
        experiment_id: str,
        timestamp_ms: int,
        request_metadata: Optional[dict[str, str]] = None,
        tags: Optional[dict[str, str]] = None,
    ) -> TraceInfo:
        """
        Start an initial TraceInfo object in the backend store.

        Args:
            experiment_id: String id of the experiment for this run.
            timestamp_ms: Start time of the trace, in milliseconds since the UNIX epoch.
            request_metadata: Metadata of the trace.
            tags: Tags of the trace.

        Returns:
            The created TraceInfo object.
        """
        # Some tags like mlflow.runName are immutable once logged in tracking server.
        return self._tracking_client.start_trace(
            experiment_id=experiment_id,
            timestamp_ms=timestamp_ms,
            request_metadata=request_metadata or {},
            tags=tags or {},
        )

    def _start_trace_v3(self, trace: Trace) -> TraceInfoV3:
        """
        Start a trace using the V3 API format.

        NB: This method is named "Start" for internal reason in the backend, but actually
        should be called at the end of the trace. We will migrate this to "CreateTrace"
        API in the future to avoid confusion.

        Args:
            trace: The Trace object to create.

        Returns:
            The returned TraceInfoV3 object from the backend.
        """
        return self._tracking_client.start_trace_v3(trace=trace)

    def _upload_ended_trace_info(
        self,
        trace_info: TraceInfo,
    ) -> TraceInfo:
        """
        Update the TraceInfo object in the backend store with the completed trace info.

        Args:
            trace_info: Updated TraceInfo object to be stored in the backend store.

        Returns:
            The updated TraceInfo object.
        """
        return self._tracking_client.end_trace(
            request_id=trace_info.trace_id,
            timestamp_ms=trace_info.timestamp_ms + trace_info.execution_time_ms,
            status=trace_info.status,
            request_metadata=trace_info.request_metadata,
            tags=trace_info.tags or {},
        )
>>>>>>> b7e35887

    @request_id_backward_compatible
    def set_trace_tag(self, trace_id: str, key: str, value: str):
        """
        Set a tag on the trace with the given trace ID.

        The trace can be an active one or the one that has already ended and recorded in the
        backend. Below is an example of setting a tag on an active trace. You can replace the
        ``trace_id`` parameter to set a tag on an already ended trace.

        .. code-block:: python
            :test:

            from mlflow import MlflowClient

            client = MlflowClient()

            root_span = client.start_trace("my_trace")
            client.set_trace_tag(root_span.trace_id, "key", "value")
            client.end_trace(root_span.trace_id)

        Args:
            trace_id: The ID of the trace to set the tag on.
            key: The string key of the tag. Must be at most 250 characters long, otherwise
                it will be truncated when stored.
            value: The string value of the tag. Must be at most 250 characters long, otherwise
                it will be truncated when stored.
        """
<<<<<<< HEAD
        self._tracing_client.set_trace_tag(request_id, key, value)
=======
        if key.startswith("mlflow."):
            raise MlflowException(
                f"Tags starting with 'mlflow.' are reserved and cannot be set. "
                f"Attempted to set tag with key '{key}' on trace with ID '{trace_id}'.",
                error_code=INVALID_PARAMETER_VALUE,
            )

        if not isinstance(value, str):
            _logger.warning(
                "Received non-string value for trace tag. Please note that non-string tag values"
                "will automatically be stringified when the trace is logged."
            )

        # Trying to set the tag on the active trace first
        with InMemoryTraceManager.get_instance().get_trace(trace_id) as trace:
            if trace:
                trace.info.tags[key] = str(value)
                return

        # If the trace is not active, try to set the tag on the trace in the backend
        self._tracking_client.set_trace_tag(trace_id, key, value)
>>>>>>> b7e35887

    @request_id_backward_compatible
    def delete_trace_tag(self, trace_id: str, key: str) -> None:
        """
        Delete a tag on the trace with the given trace ID.

        The trace can be an active one or the one that has already ended and recorded in the
        backend. Below is an example of deleting a tag on an active trace. You can replace the
        ``trace_id`` parameter to delete a tag on an already ended trace.

        .. code-block:: python
            :test:

            from mlflow import MlflowClient

            client = MlflowClient()

            root_span = client.start_trace("my_trace", tags={"key": "value"})
            client.delete_trace_tag(root_span.trace_id, "key")
            client.end_trace(root_span.trace_id)

        Args:
            trace_id: The ID of the trace to delete the tag from.
            key: The string key of the tag. Must be at most 250 characters long, otherwise
                it will be truncated when stored.
        """
<<<<<<< HEAD
        self._tracing_client.delete_trace_tag(request_id, key)
=======
        # Trying to delete the tag on the active trace first
        with InMemoryTraceManager.get_instance().get_trace(trace_id) as trace:
            if trace:
                if key in trace.info.tags:
                    trace.info.tags.pop(key)
                    return
                else:
                    raise MlflowException(
                        f"Tag with key {key} not found in trace with ID {trace_id}.",
                        error_code=RESOURCE_DOES_NOT_EXIST,
                    )

        # If the trace is not active, try to delete the tag on the trace in the backend
        self._tracking_client.delete_trace_tag(trace_id, key)
>>>>>>> b7e35887

    def log_assessment(
        self,
        trace_id: str,
        name: str,
        source: AssessmentSource,
        expectation: Optional[Expectation] = None,
        feedback: Optional[Feedback] = None,
        rationale: Optional[str] = None,
        metadata: Optional[dict[str, Any]] = None,
        span_id: Optional[str] = None,
    ) -> Assessment:
        return self._tracing_client.log_assessment(
            trace_id=trace_id,
            name=name,
            source=source,
            expectation=expectation,
            feedback=feedback,
            rationale=rationale,
            metadata=metadata,
            span_id=span_id,
        )

    def update_assessment(
        self,
        trace_id: str,
        assessment_id: str,
        name: Optional[str] = None,
        expectation: Optional[Expectation] = None,
        feedback: Optional[Feedback] = None,
        rationale: Optional[str] = None,
        metadata: Optional[dict[str, Any]] = None,
    ) -> Assessment:
        return self._tracing_client.update_assessment(
            trace_id=trace_id,
            assessment_id=assessment_id,
            name=name,
            expectation=expectation,
            feedback=feedback,
            rationale=rationale,
            metadata=metadata,
        )

    def delete_assessment(self, trace_id: str, assessment_id: str) -> None:
        return self._tracing_client.delete_assessment(trace_id, assessment_id)

    def search_experiments(
        self,
        view_type: int = ViewType.ACTIVE_ONLY,
        max_results: Optional[int] = SEARCH_MAX_RESULTS_DEFAULT,
        filter_string: Optional[str] = None,
        order_by: Optional[list[str]] = None,
        page_token=None,
    ) -> PagedList[Experiment]:
        """
        Search for experiments that match the specified search query.

        Args:
            view_type: One of enum values ``ACTIVE_ONLY``, ``DELETED_ONLY``, or ``ALL``
                defined in :py:class:`mlflow.entities.ViewType`.
            max_results: Maximum number of experiments desired. Certain server backend may apply
                its own limit.
            filter_string: Filter query string (e.g., ``"name = 'my_experiment'"``), defaults to
                searching for all experiments. The following identifiers, comparators, and logical
                operators are supported.

                Identifiers
                  - ``name``: Experiment name
                  - ``creation_time``: Experiment creation time
                  - ``last_update_time``: Experiment last update time
                  - ``tags.<tag_key>``: Experiment tag. If ``tag_key`` contains
                    spaces, it must be wrapped with backticks (e.g., ``"tags.`extra key`"``).

                Comparators for string attributes and tags
                  - ``=``: Equal to
                  - ``!=``: Not equal to
                  - ``LIKE``: Case-sensitive pattern match
                  - ``ILIKE``: Case-insensitive pattern match

                Comparators for numeric attributes
                  - ``=``: Equal to
                  - ``!=``: Not equal to
                  - ``<``: Less than
                  - ``<=``: Less than or equal to
                  - ``>``: Greater than
                  - ``>=``: Greater than or equal to

                Logical operators
                  - ``AND``: Combines two sub-queries and returns True if both of them are True.

            order_by: List of columns to order by. The ``order_by`` column can contain an optional
                ``DESC`` or ``ASC`` value (e.g., ``"name DESC"``). The default ordering is ``ASC``,
                so ``"name"`` is equivalent to ``"name ASC"``. If unspecified, defaults to
                ``["last_update_time DESC"]``, which lists experiments updated most recently first.
                The following fields are supported:

                - ``experiment_id``: Experiment ID
                - ``name``: Experiment name
                - ``creation_time``: Experiment creation time
                - ``last_update_time``: Experiment last update time

            page_token: Token specifying the next page of results. It should be obtained from
                a ``search_experiments`` call.

        Returns:
            A :py:class:`PagedList <mlflow.store.entities.PagedList>` of
            :py:class:`Experiment <mlflow.entities.Experiment>` objects. The pagination token
            for the next page can be obtained via the ``token`` attribute of the object.

        .. code-block:: python
            :caption: Example

            import mlflow


            def assert_experiment_names_equal(experiments, expected_names):
                actual_names = [e.name for e in experiments if e.name != "Default"]
                assert actual_names == expected_names, (actual_names, expected_names)


            mlflow.set_tracking_uri("sqlite:///:memory:")
            client = mlflow.MlflowClient()

            # Create experiments
            for name, tags in [
                ("a", None),
                ("b", None),
                ("ab", {"k": "v"}),
                ("bb", {"k": "V"}),
            ]:
                client.create_experiment(name, tags=tags)

            # Search for experiments with name "a"
            experiments = client.search_experiments(filter_string="name = 'a'")
            assert_experiment_names_equal(experiments, ["a"])

            # Search for experiments with name starting with "a"
            experiments = client.search_experiments(filter_string="name LIKE 'a%'")
            assert_experiment_names_equal(experiments, ["ab", "a"])

            # Search for experiments with tag key "k" and value ending with "v" or "V"
            experiments = client.search_experiments(filter_string="tags.k ILIKE '%v'")
            assert_experiment_names_equal(experiments, ["bb", "ab"])

            # Search for experiments with name ending with "b" and tag {"k": "v"}
            experiments = client.search_experiments(filter_string="name LIKE '%b' AND tags.k = 'v'")
            assert_experiment_names_equal(experiments, ["ab"])

            # Sort experiments by name in ascending order
            experiments = client.search_experiments(order_by=["name"])
            assert_experiment_names_equal(experiments, ["a", "ab", "b", "bb"])

            # Sort experiments by ID in descending order
            experiments = client.search_experiments(order_by=["experiment_id DESC"])
            assert_experiment_names_equal(experiments, ["bb", "ab", "b", "a"])
        """
        return self._tracking_client.search_experiments(
            view_type=view_type,
            max_results=max_results,
            filter_string=filter_string,
            order_by=order_by,
            page_token=page_token,
        )

    def get_experiment(self, experiment_id: str) -> Experiment:
        """Retrieve an experiment by experiment_id from the backend store

        Args:
            experiment_id: The experiment ID returned from ``create_experiment``.

        Returns:
            :py:class:`mlflow.entities.Experiment`

        .. code-block:: python
          :caption: Example

          from mlflow import MlflowClient

          client = MlflowClient()
          exp_id = client.create_experiment("Experiment")
          experiment = client.get_experiment(exp_id)

          # Show experiment info
          print(f"Name: {experiment.name}")
          print(f"Experiment ID: {experiment.experiment_id}")
          print(f"Artifact Location: {experiment.artifact_location}")
          print(f"Lifecycle_stage: {experiment.lifecycle_stage}")

        .. code-block:: text
          :caption: Output

          Name: Experiment
          Experiment ID: 1
          Artifact Location: file:///.../mlruns/1
          Lifecycle_stage: active
        """
        return self._tracking_client.get_experiment(experiment_id)

    def get_experiment_by_name(self, name: str) -> Optional[Experiment]:
        """Retrieve an experiment by experiment name from the backend store

        Args:
            name: The experiment name, which is case sensitive.

        Returns:
            An instance of :py:class:`mlflow.entities.Experiment`
            if an experiment with the specified name exists, otherwise None.

        .. code-block:: python
            :caption: Example

            from mlflow import MlflowClient

            # Case-sensitive name
            client = MlflowClient()
            experiment = client.get_experiment_by_name("Default")
            # Show experiment info
            print(f"Name: {experiment.name}")
            print(f"Experiment ID: {experiment.experiment_id}")
            print(f"Artifact Location: {experiment.artifact_location}")
            print(f"Lifecycle_stage: {experiment.lifecycle_stage}")

        .. code-block:: text
            :caption: Output

            Name: Default
            Experiment ID: 0
            Artifact Location: file:///.../mlruns/0
            Lifecycle_stage: active
        """
        return self._tracking_client.get_experiment_by_name(name)

    def create_experiment(
        self,
        name: str,
        artifact_location: Optional[str] = None,
        tags: Optional[dict[str, Any]] = None,
    ) -> str:
        """Create an experiment.

        Args:
            name: The experiment name, which must be a unique string.
            artifact_location: The location to store run artifacts. If not provided, the server
                picks anappropriate default.
            tags: A dictionary of key-value pairs that are converted into
                :py:class:`mlflow.entities.ExperimentTag` objects, set as
                experiment tags upon experiment creation.

        Returns:
            String as an integer ID of the created experiment.

        .. code-block:: python
            :caption: Example

            from pathlib import Path
            from mlflow import MlflowClient

            # Create an experiment with a name that is unique and case sensitive.
            client = MlflowClient()
            experiment_id = client.create_experiment(
                "Social NLP Experiments",
                artifact_location=Path.cwd().joinpath("mlruns").as_uri(),
                tags={"version": "v1", "priority": "P1"},
            )
            client.set_experiment_tag(experiment_id, "nlp.framework", "Spark NLP")

            # Fetch experiment metadata information
            experiment = client.get_experiment(experiment_id)
            print(f"Name: {experiment.name}")
            print(f"Experiment_id: {experiment.experiment_id}")
            print(f"Artifact Location: {experiment.artifact_location}")
            print(f"Tags: {experiment.tags}")
            print(f"Lifecycle_stage: {experiment.lifecycle_stage}")

        .. code-block:: text
            :caption: Output

            Name: Social NLP Experiments
            Experiment_id: 1
            Artifact Location: file:///.../mlruns
            Tags: {'version': 'v1', 'priority': 'P1', 'nlp.framework': 'Spark NLP'}
            Lifecycle_stage: active

        """
        return self._tracking_client.create_experiment(name, artifact_location, tags)

    def delete_experiment(self, experiment_id: str) -> None:
        """Delete an experiment from the backend store.

        This deletion is a soft-delete, not a permanent deletion. Experiment names can not be
        reused, unless the deleted experiment is permanently deleted by a database admin.

        Args:
            experiment_id: The experiment ID returned from ``create_experiment``.

        .. code-block:: python
            :caption: Example

            from mlflow import MlflowClient

            # Create an experiment with a name that is unique and case sensitive
            client = MlflowClient()
            experiment_id = client.create_experiment("New Experiment")
            client.delete_experiment(experiment_id)

            # Examine the deleted experiment details.
            experiment = client.get_experiment(experiment_id)
            print(f"Name: {experiment.name}")
            print(f"Artifact Location: {experiment.artifact_location}")
            print(f"Lifecycle_stage: {experiment.lifecycle_stage}")

        .. code-block:: text
            :caption: Output

            Name: New Experiment
            Artifact Location: file:///.../mlruns/1
            Lifecycle_stage: deleted

        """
        self._tracking_client.delete_experiment(experiment_id)

    def restore_experiment(self, experiment_id: str) -> None:
        """
        Restore a deleted experiment unless permanently deleted.

        Args:
            experiment_id: The experiment ID returned from ``create_experiment``.

        .. code-block:: python
            :caption: Example

            from mlflow import MlflowClient


            def print_experiment_info(experiment):
                print(f"Name: {experiment.name}")
                print(f"Experiment Id: {experiment.experiment_id}")
                print(f"Lifecycle_stage: {experiment.lifecycle_stage}")


            # Create and delete an experiment
            client = MlflowClient()
            experiment_id = client.create_experiment("New Experiment")
            client.delete_experiment(experiment_id)

            # Examine the deleted experiment details.
            experiment = client.get_experiment(experiment_id)
            print_experiment_info(experiment)
            print("--")

            # Restore the experiment and fetch its info
            client.restore_experiment(experiment_id)
            experiment = client.get_experiment(experiment_id)
            print_experiment_info(experiment)

        .. code-block:: text
            :caption: Output

            Name: New Experiment
            Experiment Id: 1
            Lifecycle_stage: deleted
            --
            Name: New Experiment
            Experiment Id: 1
            Lifecycle_stage: active

        """
        self._tracking_client.restore_experiment(experiment_id)

    def rename_experiment(self, experiment_id: str, new_name: str) -> None:
        """
        Update an experiment's name. The new name must be unique.

        Args:
            experiment_id: The experiment ID returned from ``create_experiment``.
            new_name: The new name for the experiment.

        .. code-block:: python
            :caption: Example

            from mlflow import MlflowClient


            def print_experiment_info(experiment):
                print(f"Name: {experiment.name}")
                print(f"Experiment_id: {experiment.experiment_id}")
                print(f"Lifecycle_stage: {experiment.lifecycle_stage}")


            # Create an experiment with a name that is unique and case sensitive
            client = MlflowClient()
            experiment_id = client.create_experiment("Social NLP Experiments")

            # Fetch experiment metadata information
            experiment = client.get_experiment(experiment_id)
            print_experiment_info(experiment)
            print("--")

            # Rename and fetch experiment metadata information
            client.rename_experiment(experiment_id, "Social Media NLP Experiments")
            experiment = client.get_experiment(experiment_id)
            print_experiment_info(experiment)

        .. code-block:: text
            :caption: Output

            Name: Social NLP Experiments
            Experiment_id: 1
            Lifecycle_stage: active
            --
            Name: Social Media NLP Experiments
            Experiment_id: 1
            Lifecycle_stage: active

        """
        self._tracking_client.rename_experiment(experiment_id, new_name)

    def log_metric(
        self,
        run_id: str,
        key: str,
        value: float,
        timestamp: Optional[int] = None,
        step: Optional[int] = None,
        synchronous: Optional[bool] = None,
        dataset_name: Optional[str] = None,
        dataset_digest: Optional[str] = None,
        model_id: Optional[str] = None,
    ) -> Optional[RunOperations]:
        """
        Log a metric against the run ID.

        Args:
            run_id: The run id to which the metric should be logged.
            key: Metric name. This string may only contain alphanumerics, underscores
                (_), dashes (-), periods (.), spaces ( ), and slashes (/).
                All backend stores will support keys up to length 250, but some may
                support larger keys.
            value: Metric value. Note that some special values such
                as +/- Infinity may be replaced by other values depending on the store. For
                example, the SQLAlchemy store replaces +/- Inf with max / min float values.
                All backend stores will support values up to length 5000, but some
                may support larger values.
            timestamp: Time when this metric was calculated. Defaults to the current system time.
            step: Integer training step (iteration) at which was the metric calculated.
                Defaults to 0.
            synchronous: *Experimental* If True, blocks until the metric is logged successfully.
                If False, logs the metric asynchronously and returns a future representing the
                logging operation. If None, read from environment variable
                `MLFLOW_ENABLE_ASYNC_LOGGING`, which defaults to False if not set.
            dataset_name: The name of the dataset associated with the metric. If specified,
                ``dataset_digest`` must also be provided.
            dataset_digest: The digest of the dataset associated with the metric. If specified,
                ``dataset_name`` must also be provided.
            model_id: The ID of the model associated with the metric.

        Returns:
            When `synchronous=True` or None, returns None. When `synchronous=False`, returns an
            :py:class:`mlflow.utils.async_logging.run_operations.RunOperations` instance that
            represents future for logging operation.

        .. code-block:: python
            :caption: Example

            from mlflow import MlflowClient


            def print_run_info(r):
                print(f"run_id: {r.info.run_id}")
                print(f"metrics: {r.data.metrics}")
                print(f"status: {r.info.status}")


            # Create a run under the default experiment (whose id is '0').
            # Since these are low-level CRUD operations, this method will create a run.
            # To end the run, you'll have to explicitly end it.
            client = MlflowClient()
            experiment_id = "0"
            run = client.create_run(experiment_id)
            print_run_info(run)
            print("--")

            # Log the metric. Unlike mlflow.log_metric this method
            # does not start a run if one does not exist. It will log
            # the metric for the run id in the backend store.
            client.log_metric(run.info.run_id, "m", 1.5)
            client.set_terminated(run.info.run_id)
            run = client.get_run(run.info.run_id)
            print_run_info(run)

            # To log metric in async fashion
            client.log_metric(run.info.run_id, "m", 1.5, synchronous=False)

        .. code-block:: text
            :caption: Output

            run_id: 95e79843cb2c463187043d9065185e24
            metrics: {}
            status: RUNNING
            --
            run_id: 95e79843cb2c463187043d9065185e24
            metrics: {'m': 1.5}
            status: FINISHED
        """
        synchronous = (
            synchronous if synchronous is not None else not MLFLOW_ENABLE_ASYNC_LOGGING.get()
        )
        return self._tracking_client.log_metric(
            run_id,
            key,
            value,
            timestamp,
            step,
            synchronous=synchronous,
            dataset_name=dataset_name,
            dataset_digest=dataset_digest,
            model_id=model_id,
        )

    def log_param(
        self, run_id: str, key: str, value: Any, synchronous: Optional[bool] = None
    ) -> Any:
        """
        Log a parameter (e.g. model hyperparameter) against the run ID.

        Args:
            run_id: The run id to which the param should be logged.
            key: Parameter name. This string may only contain alphanumerics, underscores
                (_), dashes (-), periods (.), spaces ( ), and slashes (/).
                All backend stores support keys up to length 250, but some may
                support larger keys.
            value: Parameter value, but will be string-ified if not.
                All built-in backend stores support values up to length 6000, but some
                may support larger values.
            synchronous: *Experimental* If True, blocks until the metric is logged successfully.
                If False, logs the metric asynchronously and returns a future representing the
                logging operation. If None, read from environment variable
                `MLFLOW_ENABLE_ASYNC_LOGGING`, which defaults to False if not set.

        Returns:
            When `synchronous=True` or None, returns parameter value. When `synchronous=False`,
            returns an :py:class:`mlflow.utils.async_logging.run_operations.RunOperations`
            instance that represents future for logging operation.

        .. code-block:: python
            :caption: Example

            from mlflow import MlflowClient


            def print_run_info(r):
                print(f"run_id: {r.info.run_id}")
                print(f"params: {r.data.params}")
                print(f"status: {r.info.status}")


            # Create a run under the default experiment (whose id is '0').
            # Since these are low-level CRUD operations, this method will create a run.
            # To end the run, you'll have to explicitly end it.
            client = MlflowClient()
            experiment_id = "0"
            run = client.create_run(experiment_id)
            print_run_info(run)
            print("--")
            # Log the parameter. Unlike mlflow.log_param this method
            # does not start a run if one does not exist. It will log
            # the parameter in the backend store
            p_value = client.log_param(run.info.run_id, "p", 1)
            assert p_value == 1
            client.set_terminated(run.info.run_id)
            run = client.get_run(run.info.run_id)
            print_run_info(run)

        .. code-block:: text
            :caption: Output

            run_id: e649e49c7b504be48ee3ae33c0e76c93
            params: {}
            status: RUNNING
            --
            run_id: e649e49c7b504be48ee3ae33c0e76c93
            params: {'p': '1'}
            status: FINISHED
        """
        synchronous = (
            synchronous if synchronous is not None else not MLFLOW_ENABLE_ASYNC_LOGGING.get()
        )
        if synchronous:
            self._tracking_client.log_param(run_id, key, value, synchronous=True)
            return value
        else:
            return self._tracking_client.log_param(run_id, key, value, synchronous=False)

    def set_experiment_tag(self, experiment_id: str, key: str, value: Any) -> None:
        """
        Set a tag on the experiment with the specified ID. Value is converted to a string.

        Args:
            experiment_id: String ID of the experiment.
            key: Name of the tag.
            value: Tag value (converted to a string).

        .. code-block:: python

            from mlflow import MlflowClient

            # Create an experiment and set its tag
            client = MlflowClient()
            experiment_id = client.create_experiment("Social Media NLP Experiments")
            client.set_experiment_tag(experiment_id, "nlp.framework", "Spark NLP")

            # Fetch experiment metadata information
            experiment = client.get_experiment(experiment_id)
            print(f"Name: {experiment.name}")
            print(f"Tags: {experiment.tags}")

        .. code-block:: text

            Name: Social Media NLP Experiments
            Tags: {'nlp.framework': 'Spark NLP'}

        """
        self._tracking_client.set_experiment_tag(experiment_id, key, value)

    def set_tag(
        self, run_id: str, key: str, value: Any, synchronous: Optional[bool] = None
    ) -> Optional[RunOperations]:
        """
        Set a tag on the run with the specified ID. Value is converted to a string.

        Args:
            run_id: String ID of the run.
            key: Tag name. This string may only contain alphanumerics, underscores (_), dashes (-),
                periods (.), spaces ( ), and slashes (/). All backend stores will support keys up to
                length 250, but some may support larger keys.
            value: Tag value, but will be string-ified if not. All backend stores will support
                values up to length 5000, but some may support larger values.
            synchronous: *Experimental* If True, blocks until the metric is logged successfully.
                If False, logs the metric asynchronously and returns a future representing the
                logging operation. If None, read from environment variable
                `MLFLOW_ENABLE_ASYNC_LOGGING`, which defaults to False if not set.

        Returns:
            When `synchronous=True` or None, returns None. When `synchronous=False`, returns an
            `mlflow.utils.async_logging.run_operations.RunOperations` instance that represents
            future for logging operation.

        .. code-block:: python
            :caption: Example

            from mlflow import MlflowClient


            def print_run_info(run):
                print(f"run_id: {run.info.run_id}")
                print(f"Tags: {run.data.tags}")


            # Create a run under the default experiment (whose id is '0').
            client = MlflowClient()
            experiment_id = "0"
            run = client.create_run(experiment_id)
            print_run_info(run)
            print("--")
            # Set a tag and fetch updated run info
            client.set_tag(run.info.run_id, "nlp.framework", "Spark NLP")
            run = client.get_run(run.info.run_id)
            print_run_info(run)

        .. code-block:: text
            :caption: Output

            run_id: 4f226eb5758145e9b28f78514b59a03b
            Tags: {}
            --
            run_id: 4f226eb5758145e9b28f78514b59a03b
            Tags: {'nlp.framework': 'Spark NLP'}
        """
        synchronous = (
            synchronous if synchronous is not None else not MLFLOW_ENABLE_ASYNC_LOGGING.get()
        )
        return self._tracking_client.set_tag(run_id, key, value, synchronous=synchronous)

    def delete_tag(self, run_id: str, key: str) -> None:
        """Delete a tag from a run. This is irreversible.

        Args:
            run_id: String ID of the run.
            key: Name of the tag.

        .. code-block:: python
            :caption: Example

            from mlflow import MlflowClient


            def print_run_info(run):
                print(f"run_id: {run.info.run_id}")
                print(f"Tags: {run.data.tags}")


            # Create a run under the default experiment (whose id is '0').
            client = MlflowClient()
            tags = {"t1": 1, "t2": 2}
            experiment_id = "0"
            run = client.create_run(experiment_id, tags=tags)
            print_run_info(run)
            print("--")

            # Delete tag and fetch updated info
            client.delete_tag(run.info.run_id, "t1")
            run = client.get_run(run.info.run_id)
            print_run_info(run)

        .. code-block:: text
            :caption: Output

            run_id: b7077267a59a45d78cd9be0de4bc41f5
            Tags: {'t2': '2', 't1': '1'}
            --
            run_id: b7077267a59a45d78cd9be0de4bc41f5
            Tags: {'t2': '2'}

        """
        self._tracking_client.delete_tag(run_id, key)

    def update_run(
        self, run_id: str, status: Optional[str] = None, name: Optional[str] = None
    ) -> None:
        """Update a run with the specified ID to a new status or name.

        Args:
            run_id: The ID of the Run to update.
            status: The new status of the run to set, if specified. At least one of ``status`` or
                ``name`` should be specified.
            name: The new name of the run to set, if specified. At least one of ``name`` or
                ``status`` should be specified.

        .. code-block:: python
            :caption: Example

            from mlflow import MlflowClient


            def print_run_info(run):
                print(f"run_id: {run.info.run_id}")
                print(f"run_name: {run.info.run_name}")
                print(f"status: {run.info.status}")


            # Create a run under the default experiment (whose id is '0').
            client = MlflowClient()
            experiment_id = "0"
            run = client.create_run(experiment_id)
            print_run_info(run)
            print("--")

            # Update run and fetch info
            client.update_run(run.info.run_id, "FINISHED", "new_name")
            run = client.get_run(run.info.run_id)
            print_run_info(run)

        .. code-block:: text
            :caption: Output

            run_id: 1cf6bf8bf6484dd8a598bd43be367b20
            run_name: judicious-hog-915
            status: RUNNING
            --
            run_id: 1cf6bf8bf6484dd8a598bd43be367b20
            run_name: new_name
            status: FINISHED

        """
        self._tracking_client.update_run(run_id, status, name)

    def log_batch(
        self,
        run_id: str,
        metrics: Sequence[Metric] = (),
        params: Sequence[Param] = (),
        tags: Sequence[RunTag] = (),
        synchronous: Optional[bool] = None,
    ) -> Optional[RunOperations]:
        """
        Log multiple metrics, params, and/or tags.

        Args:
            run_id: String ID of the run
            metrics: If provided, List of Metric(key, value, timestamp) instances.
            params: If provided, List of Param(key, value) instances.
            tags: If provided, List of RunTag(key, value) instances.
            synchronous: *Experimental* If True, blocks until the metric is logged successfully.
                If False, logs the metric asynchronously and returns a future representing the
                logging operation. If None, read from environment variable
                `MLFLOW_ENABLE_ASYNC_LOGGING`, which defaults to False if not set.

        Raises:
            mlflow.MlflowException: If any errors occur.

        Returns:
            When `synchronous=True` or None, returns None. When `synchronous=False`, returns an
            :py:class:`mlflow.utils.async_logging.run_operations.RunOperations` instance that
            represents future for logging operation.

        .. code-block:: python
            :caption: Example

            import time

            from mlflow import MlflowClient
            from mlflow.entities import Metric, Param, RunTag


            def print_run_info(r):
                print(f"run_id: {r.info.run_id}")
                print(f"params: {r.data.params}")
                print(f"metrics: {r.data.metrics}")
                print(f"tags: {r.data.tags}")
                print(f"status: {r.info.status}")


            # Create MLflow entities and a run under the default experiment (whose id is '0').
            timestamp = int(time.time() * 1000)
            metrics = [Metric("m", 1.5, timestamp, 1)]
            params = [Param("p", "p")]
            tags = [RunTag("t", "t")]
            experiment_id = "0"
            client = MlflowClient()
            run = client.create_run(experiment_id)

            # Log entities, terminate the run, and fetch run status
            client.log_batch(run.info.run_id, metrics=metrics, params=params, tags=tags)
            client.set_terminated(run.info.run_id)
            run = client.get_run(run.info.run_id)
            print_run_info(run)

            # To log metric in async fashion
            client.log_metric(run.info.run_id, "m", 1.5, synchronous=False)

        .. code-block:: text
            :caption: Output

            run_id: ef0247fa3205410595acc0f30f620871
            params: {'p': 'p'}
            metrics: {'m': 1.5}
            tags: {'t': 't'}
            status: FINISHED

        """
        synchronous = (
            synchronous if synchronous is not None else not MLFLOW_ENABLE_ASYNC_LOGGING.get()
        )

        # Stringify the values of the params
        params = [Param(key=param.key, value=str(param.value)) for param in params]

        return self._tracking_client.log_batch(
            run_id, metrics, params, tags, synchronous=synchronous
        )

    def log_inputs(
        self,
        run_id: str,
        datasets: Optional[Sequence[DatasetInput]] = None,
        models: Optional[Sequence[LoggedModelInput]] = None,
    ) -> None:
        """
        Log one or more dataset inputs to a run.

        Args:
            run_id: String ID of the run.
            datasets: List of :py:class:`mlflow.entities.DatasetInput` instances to log.
            models: List of :py:class:`mlflow.entities.LoggedModelInput` instances to log.

        Raises:
            mlflow.MlflowException: If any errors occur.
        """
        self._tracking_client.log_inputs(run_id, datasets, models)

    def log_outputs(self, run_id: str, models: list[LoggedModelOutput]):
        self._tracking_client.log_outputs(run_id, models)

    def log_artifact(self, run_id, local_path, artifact_path=None) -> None:
        """Write a local file or directory to the remote ``artifact_uri``.

        Args:
            run_id: String ID of run.
            local_path: Path to the file or directory to write.
            artifact_path: If provided, the directory in ``artifact_uri`` to write to.

        .. code-block:: python
            :caption: Example

            import tempfile
            from pathlib import Path

            from mlflow import MlflowClient

            # Create a run under the default experiment (whose id is '0').
            client = MlflowClient()
            experiment_id = "0"
            run = client.create_run(experiment_id)

            # log and fetch the artifact
            with tempfile.TemporaryDirectory() as tmp_dir:
                path = Path(tmp_dir, "features.txt")
                path.write_text(features)
                client.log_artifact(run.info.run_id, path)

            artifacts = client.list_artifacts(run.info.run_id)
            for artifact in artifacts:
                print(f"artifact: {artifact.path}")
                print(f"is_dir: {artifact.is_dir}")
            client.set_terminated(run.info.run_id)

        .. code-block:: text
            :caption: Output

            artifact: features.txt
            is_dir: False

        """
        if run_id.startswith(TRACE_REQUEST_ID_PREFIX):
            raise MlflowException(
                f"Invalid run id: {run_id}. `log_artifact` run id must map to a valid run."
            )
        self._tracking_client.log_artifact(run_id, local_path, artifact_path)

    def log_artifacts(
        self, run_id: str, local_dir: str, artifact_path: Optional[str] = None
    ) -> None:
        """Write a directory of files to the remote ``artifact_uri``.

        Args:
            run_id: String ID of run.
            local_dir: Path to the directory of files to write.
            artifact_path: If provided, the directory in ``artifact_uri`` to write to.

        .. code-block:: python
            :caption: Example

            import json
            import tempfile
            from pathlib import Path

            # Create some artifacts data to preserve
            features = "rooms, zipcode, median_price, school_rating, transport"
            data = {"state": "TX", "Available": 25, "Type": "Detached"}
            with tempfile.TemporaryDirectory() as tmp_dir:
                tmp_dir = Path(tmp_dir)
                with (tmp_dir / "data.json").open("w") as f:
                    json.dump(data, f, indent=2)
                with (tmp_dir / "features.json").open("w") as f:
                    f.write(features)

                # Create a run under the default experiment (whose id is '0'), and log
                # all files in "data" to root artifact_uri/states
                client = MlflowClient()
                experiment_id = "0"
                run = client.create_run(experiment_id)
                client.log_artifacts(run.info.run_id, tmp_dir, artifact_path="states")

            artifacts = client.list_artifacts(run.info.run_id)
            for artifact in artifacts:
                print(f"artifact: {artifact.path}")
                print(f"is_dir: {artifact.is_dir}")
            client.set_terminated(run.info.run_id)

        .. code-block:: text
            :caption: Output

            artifact: states
            is_dir: True

        """
        self._tracking_client.log_artifacts(run_id, local_dir, artifact_path)

    @contextlib.contextmanager
    def _log_artifact_helper(self, run_id, artifact_file):
        """Yields a temporary path to store a file, and then calls `log_artifact` against that path.

        Args:
            run_id: String ID of the run.
            artifact_file: The run-relative artifact file path in posixpath format.

        Returns:
            Temporary path to store a file.

        """
        norm_path = posixpath.normpath(artifact_file)
        filename = posixpath.basename(norm_path)
        artifact_dir = posixpath.dirname(norm_path)
        artifact_dir = None if artifact_dir == "" else artifact_dir
        with tempfile.TemporaryDirectory() as tmp_dir:
            tmp_path = os.path.join(tmp_dir, filename)
            yield tmp_path
            self.log_artifact(run_id, tmp_path, artifact_dir)

    def _log_artifact_async_helper(self, run_id, artifact_file, artifact):
        """Log artifact asynchronously.

        Args:
            run_id: The unique identifier for the run. This ID is used to associate the
                artifact with a specific run.
            artifact_file: The file path of the artifact relative to the run's directory.
                The path should be in POSIX format, using forward slashes (/) as directory
                separators.
            artifact: The artifact to be logged.
        """
        norm_path = posixpath.normpath(artifact_file)
        filename = posixpath.basename(norm_path)
        artifact_dir = posixpath.dirname(norm_path)
        artifact_dir = None if artifact_dir == "" else artifact_dir
        self._tracking_client._log_artifact_async(run_id, filename, artifact_dir, artifact)

    def log_text(self, run_id: str, text: str, artifact_file: str) -> None:
        """Log text as an artifact.

        Args:
            run_id: String ID of the run.
            text: String containing text to log.
            artifact_file: The run-relative artifact file path in posixpath format to which
                the text is saved (e.g. "dir/file.txt").

        .. code-block:: python
            :caption: Example

            from mlflow import MlflowClient

            client = MlflowClient()
            run = client.create_run(experiment_id="0")

            # Log text to a file under the run's root artifact directory
            client.log_text(run.info.run_id, "text1", "file1.txt")

            # Log text in a subdirectory of the run's root artifact directory
            client.log_text(run.info.run_id, "text2", "dir/file2.txt")

            # Log HTML text
            client.log_text(run.info.run_id, "<h1>header</h1>", "index.html")

        """
        with self._log_artifact_helper(run_id, artifact_file) as tmp_path:
            with open(tmp_path, "w", encoding="utf-8") as f:
                f.write(text)

    def log_dict(self, run_id: str, dictionary: dict[str, Any], artifact_file: str) -> None:
        """Log a JSON/YAML-serializable object (e.g. `dict`) as an artifact. The serialization
        format (JSON or YAML) is automatically inferred from the extension of `artifact_file`.
        If the file extension doesn't exist or match any of [".json", ".yml", ".yaml"],
        JSON format is used, and we stringify objects that can't be JSON-serialized.

        Args:
            run_id: String ID of the run.
            dictionary: Dictionary to log.
            artifact_file: The run-relative artifact file path in posixpath format to which
                the dictionary is saved (e.g. "dir/data.json").

        .. code-block:: python
            :caption: Example

            from mlflow import MlflowClient

            client = MlflowClient()
            run = client.create_run(experiment_id="0")
            run_id = run.info.run_id

            dictionary = {"k": "v"}

            # Log a dictionary as a JSON file under the run's root artifact directory
            client.log_dict(run_id, dictionary, "data.json")

            # Log a dictionary as a YAML file in a subdirectory of the run's root artifact directory
            client.log_dict(run_id, dictionary, "dir/data.yml")

            # If the file extension doesn't exist or match any of [".json", ".yaml", ".yml"],
            # JSON format is used.
            mlflow.log_dict(run_id, dictionary, "data")
            mlflow.log_dict(run_id, dictionary, "data.txt")

        """
        extension = os.path.splitext(artifact_file)[1]

        with self._log_artifact_helper(run_id, artifact_file) as tmp_path:
            with open(tmp_path, "w") as f:
                # Specify `indent` to prettify the output
                if extension in [".yml", ".yaml"]:
                    yaml.dump(dictionary, f, indent=2, default_flow_style=False)
                else:
                    # Stringify objects that can't be JSON-serialized
                    json.dump(dictionary, f, indent=2, default=str)

    def log_figure(
        self,
        run_id: str,
        figure: Union["matplotlib.figure.Figure", "plotly.graph_objects.Figure"],
        artifact_file: str,
        *,
        save_kwargs: Optional[dict[str, Any]] = None,
    ) -> None:
        """Log a figure as an artifact. The following figure objects are supported:

        - `matplotlib.figure.Figure`_
        - `plotly.graph_objects.Figure`_

        .. _matplotlib.figure.Figure:
            https://matplotlib.org/api/_as_gen/matplotlib.figure.Figure.html

        .. _plotly.graph_objects.Figure:
            https://plotly.com/python-api-reference/generated/plotly.graph_objects.Figure.html

        Args:
            run_id: String ID of the run.
            figure: Figure to log.
            artifact_file: The run-relative artifact file path in posixpath format to which
                the figure is saved (e.g. "dir/file.png").
            save_kwargs: Additional keyword arguments passed to the method that saves the figure.

        .. code-block:: python
            :caption: Matplotlib Example

            import mlflow
            import matplotlib.pyplot as plt

            fig, ax = plt.subplots()
            ax.plot([0, 1], [2, 3])

            run = client.create_run(experiment_id="0")
            client.log_figure(run.info.run_id, fig, "figure.png")

        .. code-block:: python
            :caption: Plotly Example

            import mlflow
            from plotly import graph_objects as go

            fig = go.Figure(go.Scatter(x=[0, 1], y=[2, 3]))

            run = client.create_run(experiment_id="0")
            client.log_figure(run.info.run_id, fig, "figure.html")

        """

        def _is_matplotlib_figure(fig):
            import matplotlib.figure

            return isinstance(fig, matplotlib.figure.Figure)

        def _is_plotly_figure(fig):
            import plotly

            return isinstance(fig, plotly.graph_objects.Figure)

        save_kwargs = save_kwargs or {}
        with self._log_artifact_helper(run_id, artifact_file) as tmp_path:
            # `is_matplotlib_figure` is executed only when `matplotlib` is found in `sys.modules`.
            # This allows logging a `plotly` figure in an environment where `matplotlib` is not
            # installed.
            if "matplotlib" in sys.modules and _is_matplotlib_figure(figure):
                figure.savefig(tmp_path, **save_kwargs)
            elif "plotly" in sys.modules and _is_plotly_figure(figure):
                file_extension = os.path.splitext(artifact_file)[1]
                if file_extension == ".html":
                    save_kwargs.setdefault("include_plotlyjs", "cdn")
                    save_kwargs.setdefault("auto_open", False)
                    figure.write_html(tmp_path, **save_kwargs)
                elif file_extension in [".png", ".jpeg", ".webp", ".svg", ".pdf"]:
                    figure.write_image(tmp_path, **save_kwargs)
                else:
                    raise TypeError(
                        f"Unsupported file extension for plotly figure: '{file_extension}'"
                    )
            else:
                raise TypeError(f"Unsupported figure object type: '{type(figure)}'")

    def log_image(
        self,
        run_id: str,
        image: Union["numpy.ndarray", "PIL.Image.Image", "mlflow.Image"],
        artifact_file: Optional[str] = None,
        key: Optional[str] = None,
        step: Optional[int] = None,
        timestamp: Optional[int] = None,
        synchronous: Optional[bool] = None,
    ) -> None:
        """
        Logs an image in MLflow, supporting two use cases:

        1. Time-stepped image logging:
            Ideal for tracking changes or progressions through iterative processes (e.g.,
            during model training phases).

            - Usage: :code:`log_image(image, key=key, step=step, timestamp=timestamp)`

        2. Artifact file image logging:
            Best suited for static image logging where the image is saved directly as a file
            artifact.

            - Usage: :code:`log_image(image, artifact_file)`

        The following image formats are supported:
            - `numpy.ndarray`_
            - `PIL.Image.Image`_

            .. _numpy.ndarray:
                https://numpy.org/doc/stable/reference/generated/numpy.ndarray.html

            .. _PIL.Image.Image:
                https://pillow.readthedocs.io/en/stable/reference/Image.html#PIL.Image.Image

            - :class:`mlflow.Image`: An MLflow wrapper around PIL image for convenient image
              logging.

        Numpy array support
            - data types:

                - bool (useful for logging image masks)
                - integer [0, 255]
                - unsigned integer [0, 255]
                - float [0.0, 1.0]

                .. warning::

                    - Out-of-range integer values will raise ValueError.
                    - Out-of-range float values will auto-scale with min/max and warn.

            - shape (H: height, W: width):

                - H x W (Grayscale)
                - H x W x 1 (Grayscale)
                - H x W x 3 (an RGB channel order is assumed)
                - H x W x 4 (an RGBA channel order is assumed)

        Args:
            run_id: String ID of run.
            image: The image object to be logged.
            artifact_file: Specifies the path, in POSIX format, where the image
                will be stored as an artifact relative to the run's root directory (for
                example, "dir/image.png"). This parameter is kept for backward compatibility
                and should not be used together with `key`, `step`, or `timestamp`.
            key: Image name for time-stepped image logging. This string may only contain
                alphanumerics, underscores (_), dashes (-), periods (.), spaces ( ), and
                slashes (/).
            step: Integer training step (iteration) at which the image was saved.
                Defaults to 0.
            timestamp: Time when this image was saved. Defaults to the current system time.
            synchronous: *Experimental* If True, blocks until the metric is logged successfully.
                If False, logs the metric asynchronously and returns a future representing the
                logging operation. If None, read from environment variable
                `MLFLOW_ENABLE_ASYNC_LOGGING`, which defaults to False if not set.

        .. code-block:: python
            :caption: Time-stepped image logging numpy example

            import mlflow
            import numpy as np

            image = np.random.randint(0, 256, size=(100, 100, 3), dtype=np.uint8)
            with mlflow.start_run() as run:
                client = mlflow.MlflowClient()
                client.log_image(run.info.run_id, image, key="dogs", step=3)

        .. code-block:: python
            :caption: Time-stepped image logging pillow example

            import mlflow
            from PIL import Image

            image = Image.new("RGB", (100, 100))
            with mlflow.start_run() as run:
                client = mlflow.MlflowClient()
                client.log_image(run.info.run_id, image, key="dogs", step=3)

        .. code-block:: python
            :caption: Time-stepped image logging with mlflow.Image example

            import mlflow
            from PIL import Image

            # Saving an image to retrieve later.
            Image.new("RGB", (100, 100)).save("image.png")

            image = mlflow.Image("image.png")
            with mlflow.start_run() as run:
                client = mlflow.MlflowClient()
                client.log_image(run.info.run_id, image, key="dogs", step=3)

        .. code-block:: python
            :caption: Legacy artifact file image logging numpy example

            import mlflow
            import numpy as np

            image = np.random.randint(0, 256, size=(100, 100, 3), dtype=np.uint8)
            with mlflow.start_run() as run:
                client = mlflow.MlflowClient()
                client.log_image(run.info.run_id, image, "image.png")

        .. code-block:: python
            :caption: Legacy artifact file image logging pillow example

            import mlflow
            from PIL import Image

            image = Image.new("RGB", (100, 100))
            with mlflow.start_run() as run:
                client = mlflow.MlflowClient()
                client.log_image(run.info.run_id, image, "image.png")
        """
        synchronous = (
            synchronous if synchronous is not None else not MLFLOW_ENABLE_ASYNC_LOGGING.get()
        )
        if artifact_file is not None and any(arg is not None for arg in [key, step, timestamp]):
            raise TypeError(
                "The `artifact_file` parameter cannot be used in conjunction with `key`, "
                "`step`, or `timestamp` parameters. Please ensure that `artifact_file` is "
                "specified alone, without any of these conflicting parameters."
            )
        elif artifact_file is None and key is None:
            raise TypeError(
                "Invalid arguments: Please specify exactly one of `artifact_file` or `key`. Use "
                "`key` to log dynamic image charts or `artifact_file` for saving static images. "
            )

        import numpy as np

        # Convert image type to PIL if its a numpy array
        if isinstance(image, np.ndarray):
            image = convert_to_pil_image(image)
        elif isinstance(image, Image):
            image = image.to_pil()
        else:
            # Import PIL and check if the image is a PIL image
            import PIL.Image

            if not isinstance(image, PIL.Image.Image):
                raise TypeError(
                    f"Unsupported image object type: {type(image)}. "
                    "`image` must be one of numpy.ndarray, "
                    "PIL.Image.Image, and mlflow.Image."
                )

        if artifact_file is not None:
            with self._log_artifact_helper(run_id, artifact_file) as tmp_path:
                image.save(tmp_path)

        elif key is not None:
            # Check image key for invalid characters
            if not re.match(r"^[a-zA-Z0-9_\-./ ]+$", key):
                raise ValueError(
                    "The `key` parameter may only contain alphanumerics, underscores (_), "
                    "dashes (-), periods (.), spaces ( ), and slashes (/)."
                    f"The provided key `{key}` contains invalid characters."
                )

            step = step or 0
            timestamp = timestamp or get_current_time_millis()

            # Sanitize key to use in filename (replace / with # to avoid subdirectories)
            sanitized_key = re.sub(r"/", "#", key)
            filename_uuid = str(uuid.uuid4())
            # TODO: reconsider the separator used here since % has special meaning in URL encoding.
            # See https://github.com/mlflow/mlflow/issues/14136 for more details.
            # Construct a filename uuid that does not start with hex digits
            filename_uuid = f"{random.choice(string.ascii_lowercase[6:])}{filename_uuid[1:]}"
            uncompressed_filename = (
                f"images/{sanitized_key}%step%{step}%timestamp%{timestamp}%{filename_uuid}"
            )
            compressed_filename = f"{uncompressed_filename}%compressed"

            # Save full-resolution image
            image_filepath = f"{uncompressed_filename}.png"
            compressed_image_filepath = f"{compressed_filename}.webp"

            # Need to make a resize copy before running thread for thread safety
            # If further optimization is needed, we can move this resize to async queue.
            compressed_image = compress_image_size(image)

            if synchronous:
                with self._log_artifact_helper(run_id, image_filepath) as tmp_path:
                    image.save(tmp_path)
            else:
                self._log_artifact_async_helper(run_id, image_filepath, image)

            if synchronous:
                with self._log_artifact_helper(run_id, compressed_image_filepath) as tmp_path:
                    compressed_image.save(tmp_path)
            else:
                self._log_artifact_async_helper(run_id, compressed_image_filepath, compressed_image)

            # Log tag indicating that the run includes logged image
            self.set_tag(run_id, MLFLOW_LOGGED_IMAGES, True, synchronous)

    def _check_artifact_file_string(self, artifact_file: str):
        """Check if the artifact_file contains any forbidden characters.

        Args:
            artifact_file: The run-relative artifact file path in posixpath format to which
                the table is saved (e.g. "dir/file.json").
        """
        characters_to_check = ['"', "'", ",", ":", "[", "]", "{", "}"]
        for char in characters_to_check:
            if char in artifact_file:
                raise ValueError(f"The artifact_file contains forbidden character: {char}")

    def _read_from_file(self, artifact_path):
        import pandas as pd

        if artifact_path.endswith(".json"):
            return pd.read_json(artifact_path, orient="split")
        if artifact_path.endswith(".parquet"):
            return pd.read_parquet(artifact_path)
        raise ValueError(f"Unsupported file type in {artifact_path}. Expected .json or .parquet")

    @experimental
    def log_table(
        self,
        run_id: str,
        data: Union[dict[str, Any], "pandas.DataFrame"],
        artifact_file: str,
    ) -> None:
        """
        Log a table to MLflow Tracking as a JSON artifact. If the artifact_file already exists
        in the run, the data would be appended to the existing artifact_file.

        Args:
            run_id: String ID of the run.
            data: Dictionary or pandas.DataFrame to log.
            artifact_file: The run-relative artifact file path in posixpath format to which
                the table is saved (e.g. "dir/file.json").

        .. code-block:: python
            :test:
            :caption: Dictionary Example

            import mlflow
            from mlflow import MlflowClient

            table_dict = {
                "inputs": ["What is MLflow?", "What is Databricks?"],
                "outputs": ["MLflow is ...", "Databricks is ..."],
                "toxicity": [0.0, 0.0],
            }
            with mlflow.start_run() as run:
                client = MlflowClient()
                client.log_table(
                    run.info.run_id, data=table_dict, artifact_file="qabot_eval_results.json"
                )

        .. code-block:: python
            :test:
            :caption: Pandas DF Example

            import mlflow
            import pandas as pd
            from mlflow import MlflowClient

            table_dict = {
                "inputs": ["What is MLflow?", "What is Databricks?"],
                "outputs": ["MLflow is ...", "Databricks is ..."],
                "toxicity": [0.0, 0.0],
            }
            df = pd.DataFrame.from_dict(table_dict)
            with mlflow.start_run() as run:
                client = MlflowClient()
                client.log_table(run.info.run_id, data=df, artifact_file="qabot_eval_results.json")

        .. code-block:: python
            :test:
            :caption: Image Column Example

            import mlflow
            import pandas as pd
            from mlflow import MlflowClient

            image = mlflow.Image([[1, 2, 3]])
            table_dict = {
                "inputs": ["Show me a dog", "Show me a cat"],
                "outputs": [image, image],
            }
            df = pd.DataFrame.from_dict(table_dict)
            with mlflow.start_run() as run:
                client = MlflowClient()
                client.log_table(run.info.run_id, data=df, artifact_file="image_gen.json")
        """
        import pandas as pd

        self._check_artifact_file_string(artifact_file)
        if not artifact_file.endswith((".json", ".parquet")):
            raise ValueError(
                f"Invalid artifact file path '{artifact_file}'. Please ensure the file you are "
                "trying to log as a table has a file name with either '.json' "
                "or '.parquet' extension."
            )

        if not isinstance(data, (pd.DataFrame, dict)):
            raise MlflowException.invalid_parameter_value(
                "data must be a pandas.DataFrame or a dictionary"
            )

        if isinstance(data, dict):
            try:
                data = pd.DataFrame(data)
            # catch error `If using all scalar values, you must pass an index`
            # for data like {"inputs": "What is MLflow?"}
            except ValueError:
                data = pd.DataFrame([data])

        # Check if the column is a `PIL.Image.Image` or `mlflow.Image` object
        # and save filepath
        if len(data.select_dtypes(include=["object"]).columns) > 0:

            def process_image(image):
                # remove extension from artifact_file
                table_name, _ = os.path.splitext(artifact_file)
                # save image to path
                filepath = posixpath.join("table_images", table_name, str(uuid.uuid4()))
                image_filepath = filepath + ".png"
                compressed_image_filepath = filepath + ".webp"
                with self._log_artifact_helper(run_id, image_filepath) as artifact_path:
                    image.save(artifact_path)

                # save compressed image to path
                compressed_image = compress_image_size(image)

                with self._log_artifact_helper(run_id, compressed_image_filepath) as artifact_path:
                    compressed_image.save(artifact_path)

                # return a dictionary object indicating its an image path
                return {
                    "type": "image",
                    "filepath": image_filepath,
                    "compressed_filepath": compressed_image_filepath,
                }

            def check_is_image_object(obj):
                return (
                    hasattr(obj, "save")
                    and callable(getattr(obj, "save"))
                    and hasattr(obj, "resize")
                    and callable(getattr(obj, "resize"))
                    and hasattr(obj, "size")
                )

            for column in data.columns:
                isImage = data[column].map(lambda x: check_is_image_object(x))
                if any(isImage) and not all(isImage):
                    raise ValueError(
                        f"Column `{column}` contains a mix of images and non-images. "
                        "Please ensure that all elements in the column are of the same type."
                    )
                elif all(isImage):
                    # Save files to artifact storage
                    data[column] = data[column].map(lambda x: process_image(x))

        def write_to_file(data, artifact_path):
            if artifact_path.endswith(".json"):
                data.to_json(artifact_path, orient="split", index=False, date_format="iso")
            elif artifact_path.endswith(".parquet"):
                data.to_parquet(artifact_path, index=False)

        norm_path = posixpath.normpath(artifact_file)
        artifact_dir = posixpath.dirname(norm_path)
        artifact_dir = None if artifact_dir == "" else artifact_dir
        artifacts = [f.path for f in self.list_artifacts(run_id, path=artifact_dir)]
        if artifact_file in artifacts:
            with tempfile.TemporaryDirectory() as tmpdir:
                downloaded_artifact_path = mlflow.artifacts.download_artifacts(
                    run_id=run_id, artifact_path=artifact_file, dst_path=tmpdir
                )
                existing_predictions = self._read_from_file(downloaded_artifact_path)
            data = pd.concat([existing_predictions, data], ignore_index=True)
            _logger.debug(
                "Appending new table to already existing artifact "
                f"{artifact_file} for run {run_id}."
            )

        with self._log_artifact_helper(run_id, artifact_file) as artifact_path:
            try:
                write_to_file(data, artifact_path)
            except Exception as e:
                raise MlflowException(
                    f"Failed to save {data} as table as the data is not JSON serializable. "
                    f"Error: {e}"
                )

        run = self.get_run(run_id)

        # Get the current value of the tag
        current_tag_value = json.loads(run.data.tags.get(MLFLOW_LOGGED_ARTIFACTS, "[]"))
        tag_value = {"path": artifact_file, "type": "table"}

        # Append the new tag value to the list if one doesn't exists
        if tag_value not in current_tag_value:
            current_tag_value.append(tag_value)
            # Set the tag with the updated list
            self.set_tag(run_id, MLFLOW_LOGGED_ARTIFACTS, json.dumps(current_tag_value))

    @experimental
    def load_table(
        self,
        experiment_id: str,
        artifact_file: str,
        run_ids: Optional[list[str]] = None,
        extra_columns: Optional[list[str]] = None,
    ) -> "pandas.DataFrame":
        """
        Load a table from MLflow Tracking as a pandas.DataFrame. The table is loaded from the
        specified artifact_file in the specified run_ids. The extra_columns are columns that
        are not in the table but are augmented with run information and added to the DataFrame.

        Args:
            experiment_id: The experiment ID to load the table from.
            artifact_file: The run-relative artifact file path in posixpath format to which
                table to load (e.g. "dir/file.json").
            run_ids: Optional list of run_ids to load the table from. If no run_ids are
                specified, the table is loaded from all runs in the current experiment.
            extra_columns: Optional list of extra columns to add to the returned DataFrame
                For example, if extra_columns=["run_id"], then the returned DataFrame
                will have a column named run_id.

        Returns:
            pandas.DataFrame containing the loaded table if the artifact exists
            or else throw a MlflowException.

         .. code-block:: python
            :test:
            :caption: Example with passing run_ids

            import mlflow
            import pandas as pd
            from mlflow import MlflowClient

            table_dict = {
                "inputs": ["What is MLflow?", "What is Databricks?"],
                "outputs": ["MLflow is ...", "Databricks is ..."],
                "toxicity": [0.0, 0.0],
            }
            df = pd.DataFrame.from_dict(table_dict)
            client = MlflowClient()
            run = client.create_run(experiment_id="0")
            client.log_table(run.info.run_id, data=df, artifact_file="qabot_eval_results.json")
            loaded_table = client.load_table(
                experiment_id="0",
                artifact_file="qabot_eval_results.json",
                run_ids=[
                    run.info.run_id,
                ],
                # Append a column containing the associated run ID for each row
                extra_columns=["run_id"],
            )

        .. code-block:: python
            :test:
            :caption: Example with passing no run_ids

            # Loads the table with the specified name for all runs in the given
            # experiment and joins them together
            import mlflow
            import pandas as pd
            from mlflow import MlflowClient

            table_dict = {
                "inputs": ["What is MLflow?", "What is Databricks?"],
                "outputs": ["MLflow is ...", "Databricks is ..."],
                "toxicity": [0.0, 0.0],
            }
            df = pd.DataFrame.from_dict(table_dict)
            client = MlflowClient()
            run = client.create_run(experiment_id="0")
            client.log_table(run.info.run_id, data=df, artifact_file="qabot_eval_results.json")
            loaded_table = client.load_table(
                experiment_id="0",
                artifact_file="qabot_eval_results.json",
                # Append the run ID and the parent run ID to the table
                extra_columns=["run_id"],
            )
        """
        import pandas as pd

        self._check_artifact_file_string(artifact_file)
        subset_tag_value = f'"path"%:%"{artifact_file}",%"type"%:%"table"'

        # Build the filter string
        filter_string = f"tags.{MLFLOW_LOGGED_ARTIFACTS} LIKE '%{subset_tag_value}%'"
        if run_ids:
            list_run_ids = ",".join(map(repr, run_ids))
            filter_string += f" and attributes.run_id IN ({list_run_ids})"

        runs = mlflow.search_runs(experiment_ids=[experiment_id], filter_string=filter_string)
        if run_ids and len(run_ids) != len(runs):
            _logger.warning(
                "Not all runs have the specified table artifact. Some runs will be skipped."
            )

        # TODO: Add parallelism support here
        def get_artifact_data(run):
            run_id = run.run_id
            norm_path = posixpath.normpath(artifact_file)
            artifact_dir = posixpath.dirname(norm_path)
            artifact_dir = None if artifact_dir == "" else artifact_dir
            existing_predictions = pd.DataFrame()

            artifacts = [
                f.path for f in self.list_artifacts(run_id, path=artifact_dir) if not f.is_dir
            ]
            if artifact_file in artifacts:
                with tempfile.TemporaryDirectory() as tmpdir:
                    downloaded_artifact_path = mlflow.artifacts.download_artifacts(
                        run_id=run_id,
                        artifact_path=artifact_file,
                        dst_path=tmpdir,
                    )
                    existing_predictions = self._read_from_file(downloaded_artifact_path)
                    if extra_columns is not None:
                        for column in extra_columns:
                            if column in existing_predictions:
                                column_name = f"{column}_"
                                _logger.warning(
                                    f"Column name {column} already exists in the table. "
                                    "Resolving the conflict, by appending an underscore "
                                    "to the column name."
                                )
                            else:
                                column_name = column
                            existing_predictions[column_name] = run[column]

            else:
                raise MlflowException(
                    f"Artifact {artifact_file} not found for run {run_id}.", RESOURCE_DOES_NOT_EXIST
                )

            return existing_predictions

        if not runs.empty:
            return pd.concat(
                [get_artifact_data(run) for _, run in runs.iterrows()], ignore_index=True
            )
        else:
            raise MlflowException(
                "No runs found with the corresponding table artifact.", RESOURCE_DOES_NOT_EXIST
            )

    def _record_logged_model(self, run_id, mlflow_model):
        """Record logged model info with the tracking server.

        Args:
            run_id: run_id under which the model has been logged.
            mlflow_model: Model info to be recorded.
        """
        self._tracking_client._record_logged_model(run_id, mlflow_model)

    def list_artifacts(self, run_id: str, path=None) -> list[FileInfo]:
        """List the artifacts for a run.

        Args:
            run_id: The run to list artifacts from.
            path: The run's relative artifact path to list from. By default it is set to None
                or the root artifact path.

        Returns:
            List of :py:class:`mlflow.entities.FileInfo`

        .. code-block:: python
            :caption: Example

            from mlflow import MlflowClient


            def print_artifact_info(artifact):
                print(f"artifact: {artifact.path}")
                print(f"is_dir: {artifact.is_dir}")
                print(f"size: {artifact.file_size}")


            features = "rooms zipcode, median_price, school_rating, transport"
            labels = "price"

            # Create a run under the default experiment (whose id is '0').
            client = MlflowClient()
            experiment_id = "0"
            run = client.create_run(experiment_id)

            # Create some artifacts and log under the above run
            for file, content in [("features", features), ("labels", labels)]:
                with open(f"{file}.txt", "w") as f:
                    f.write(content)
                client.log_artifact(run.info.run_id, f"{file}.txt")

            # Fetch the logged artifacts
            artifacts = client.list_artifacts(run.info.run_id)
            for artifact in artifacts:
                print_artifact_info(artifact)
            client.set_terminated(run.info.run_id)

        .. code-block:: text
            :caption: Output

            artifact: features.txt
            is_dir: False
            size: 53
            artifact: labels.txt
            is_dir: False
            size: 5

        """
        return self._tracking_client.list_artifacts(run_id, path)

    def list_logged_model_artifacts(
        self, model_id: str, path: Optional[str] = None
    ) -> list[FileInfo]:
        return self._tracking_client.list_logged_model_artifacts(model_id, path)

    def download_artifacts(self, run_id: str, path: str, dst_path: Optional[str] = None) -> str:
        """
        Download an artifact file or directory from a run to a local directory if applicable,
        and return a local path for it.

        Args:
            run_id: The run to download artifacts from.
            path: Relative source path to the desired artifact.
            dst_path: Absolute path of the local filesystem destination directory to which to
                download the specified artifacts. This directory must already exist.
                If unspecified, the artifacts will either be downloaded to a new
                uniquely-named directory on the local filesystem or will be returned
                directly in the case of the LocalArtifactRepository.

        Returns:
            Local path of desired artifact.

        .. code-block:: python
            :caption: Example

            import os
            import mlflow
            from mlflow import MlflowClient

            features = "rooms, zipcode, median_price, school_rating, transport"
            with open("features.txt", "w") as f:
                f.write(features)

            # Log artifacts
            with mlflow.start_run() as run:
                mlflow.log_artifact("features.txt", artifact_path="features")

            # Download artifacts
            client = MlflowClient()
            local_dir = "/tmp/artifact_downloads"
            if not os.path.exists(local_dir):
                os.mkdir(local_dir)
            local_path = client.download_artifacts(run.info.run_id, "features", local_dir)
            print(f"Artifacts downloaded in: {local_path}")
            print(f"Artifacts: {os.listdir(local_path)}")

        .. code-block:: text
            :caption: Output

            Artifacts downloaded in: /tmp/artifact_downloads/features
            Artifacts: ['features.txt']
        """
        return self._tracking_client.download_artifacts(run_id, path, dst_path)

    def set_terminated(
        self, run_id: str, status: Optional[str] = None, end_time: Optional[int] = None
    ) -> None:
        """Set a run's status to terminated.

        Args:
            run_id: The ID of the run to terminate.
            status: A string value of :py:class:`mlflow.entities.RunStatus`. Defaults to "FINISHED".
            end_time: If not provided, defaults to the current time.

        .. code-block:: python

            from mlflow import MlflowClient


            def print_run_info(r):
                print(f"run_id: {r.info.run_id}")
                print(f"status: {r.info.status}")


            # Create a run under the default experiment (whose id is '0').
            # Since this is low-level CRUD operation, this method will create a run.
            # To end the run, you'll have to explicitly terminate it.
            client = MlflowClient()
            experiment_id = "0"
            run = client.create_run(experiment_id)
            print_run_info(run)
            print("--")

            # Terminate the run and fetch updated status. By default,
            # the status is set to "FINISHED". Other values you can
            # set are "KILLED", "FAILED", "RUNNING", or "SCHEDULED".
            client.set_terminated(run.info.run_id, status="KILLED")
            run = client.get_run(run.info.run_id)
            print_run_info(run)

        .. code-block:: text

            run_id: 575fb62af83f469e84806aee24945973
            status: RUNNING
            --
            run_id: 575fb62af83f469e84806aee24945973
            status: KILLED

        """
        self._tracking_client.set_terminated(run_id, status, end_time)

    def delete_run(self, run_id: str) -> None:
        """Deletes a run with the given ID.

        Args:
            run_id: The unique run id to delete.

        .. code-block:: python
            :caption: Example

            from mlflow import MlflowClient

            # Create a run under the default experiment (whose id is '0').
            client = MlflowClient()
            experiment_id = "0"
            run = client.create_run(experiment_id)
            run_id = run.info.run_id
            print(f"run_id: {run_id}; lifecycle_stage: {run.info.lifecycle_stage}")
            print("--")
            client.delete_run(run_id)
            del_run = client.get_run(run_id)
            print(f"run_id: {run_id}; lifecycle_stage: {del_run.info.lifecycle_stage}")

        .. code-block:: text
            :caption: Output

            run_id: a61c7a1851324f7094e8d5014c58c8c8; lifecycle_stage: active
            run_id: a61c7a1851324f7094e8d5014c58c8c8; lifecycle_stage: deleted

        """
        self._tracking_client.delete_run(run_id)

    def restore_run(self, run_id: str) -> None:
        """Restores a deleted run with the given ID.

        Args:
            run_id: The unique run id to restore.

        .. code-block:: python
            :caption: Example

            from mlflow import MlflowClient

            # Create a run under the default experiment (whose id is '0').
            client = MlflowClient()
            experiment_id = "0"
            run = client.create_run(experiment_id)
            run_id = run.info.run_id
            print(f"run_id: {run_id}; lifecycle_stage: {run.info.lifecycle_stage}")
            client.delete_run(run_id)
            del_run = client.get_run(run_id)
            print(f"run_id: {run_id}; lifecycle_stage: {del_run.info.lifecycle_stage}")
            client.restore_run(run_id)
            rest_run = client.get_run(run_id)
            print(f"run_id: {run_id}; lifecycle_stage: {rest_run.info.lifecycle_stage}")

        .. code-block:: text
            :caption: Output

            run_id: 7bc59754d7e74534a7917d62f2873ac0; lifecycle_stage: active
            run_id: 7bc59754d7e74534a7917d62f2873ac0; lifecycle_stage: deleted
            run_id: 7bc59754d7e74534a7917d62f2873ac0; lifecycle_stage: active

        """
        self._tracking_client.restore_run(run_id)

    def search_runs(
        self,
        experiment_ids: list[str],
        filter_string: str = "",
        run_view_type: int = ViewType.ACTIVE_ONLY,
        max_results: int = SEARCH_MAX_RESULTS_DEFAULT,
        order_by: Optional[list[str]] = None,
        page_token: Optional[str] = None,
    ) -> PagedList[Run]:
        """
        Search for Runs that fit the specified criteria.

        Args:
            experiment_ids: List of experiment IDs, or a single int or string id.
            filter_string: Filter query string, defaults to searching all runs.
            run_view_type: one of enum values ACTIVE_ONLY, DELETED_ONLY, or ALL runs
                defined in :py:class:`mlflow.entities.ViewType`.
            max_results: Maximum number of runs desired.
            order_by: List of columns to order by (e.g., "metrics.rmse"). The ``order_by`` column
                can contain an optional ``DESC`` or ``ASC`` value. The default is ``ASC``.
                The default ordering is to sort by ``start_time DESC``, then ``run_id``.
            page_token: Token specifying the next page of results. It should be obtained from
                a ``search_runs`` call.

        Returns:
            A :py:class:`PagedList <mlflow.store.entities.PagedList>` of
            :py:class:`Run <mlflow.entities.Run>` objects that satisfy the search expressions.
            If the underlying tracking store supports pagination, the token for the next page may
            be obtained via the ``token`` attribute of the returned object.

        .. code-block:: python
            :caption: Example

            import mlflow
            from mlflow import MlflowClient
            from mlflow.entities import ViewType


            def print_run_info(runs):
                for r in runs:
                    print(f"run_id: {r.info.run_id}")
                    print(f"lifecycle_stage: {r.info.lifecycle_stage}")
                    print(f"metrics: {r.data.metrics}")
                    # Exclude mlflow system tags
                    tags = {k: v for k, v in r.data.tags.items() if not k.startswith("mlflow.")}
                    print(f"tags: {tags}")


            # Create an experiment and log two runs with metrics and tags under the experiment
            experiment_id = mlflow.create_experiment("Social NLP Experiments")
            with mlflow.start_run(experiment_id=experiment_id) as run:
                mlflow.log_metric("m", 1.55)
                mlflow.set_tag("s.release", "1.1.0-RC")
            with mlflow.start_run(experiment_id=experiment_id):
                mlflow.log_metric("m", 2.50)
                mlflow.set_tag("s.release", "1.2.0-GA")
            # Search all runs under experiment id and order them by
            # descending value of the metric 'm'
            client = MlflowClient()
            runs = client.search_runs(experiment_id, order_by=["metrics.m DESC"])
            print_run_info(runs)
            print("--")
            # Delete the first run
            client.delete_run(run_id=run.info.run_id)
            # Search only deleted runs under the experiment id and use a case insensitive pattern
            # in the filter_string for the tag.
            filter_string = "tags.s.release ILIKE '%rc%'"
            runs = client.search_runs(
                experiment_id, run_view_type=ViewType.DELETED_ONLY, filter_string=filter_string
            )
            print_run_info(runs)

        .. code-block:: text
            :caption: Output

            run_id: 0efb2a68833d4ee7860a964fad31cb3f
            lifecycle_stage: active
            metrics: {'m': 2.5}
            tags: {'s.release': '1.2.0-GA'}
            run_id: 7ab027fd72ee4527a5ec5eafebb923b8
            lifecycle_stage: active
            metrics: {'m': 1.55}
            tags: {'s.release': '1.1.0-RC'}
            --
            run_id: 7ab027fd72ee4527a5ec5eafebb923b8
            lifecycle_stage: deleted
            metrics: {'m': 1.55}
            tags: {'s.release': '1.1.0-RC'}
        """
        return self._tracking_client.search_runs(
            experiment_ids, filter_string, run_view_type, max_results, order_by, page_token
        )

    # Registry API

    # Registered Model Methods

    def create_registered_model(
        self,
        name: str,
        tags: Optional[dict[str, Any]] = None,
        description: Optional[str] = None,
        deployment_job_id: Optional[str] = None,
    ) -> RegisteredModel:
        """
        Create a new registered model in backend store.

        Args:
            name: Name of the new model. This is expected to be unique in the backend store.
            tags: A dictionary of key-value pairs that are converted into
                :py:class:`mlflow.entities.model_registry.RegisteredModelTag` objects.
            description: Description of the model.
            deployment_job_id: Optional deployment job ID.

        Returns:
            A single object of :py:class:`mlflow.entities.model_registry.RegisteredModel`
            created by backend.

        .. code-block:: python
            :caption: Example

            import mlflow
            from mlflow import MlflowClient


            def print_registered_model_info(rm):
                print(f"name: {rm.name}")
                print(f"tags: {rm.tags}")
                print(f"description: {rm.description}")


            name = "SocialMediaTextAnalyzer"
            tags = {"nlp.framework": "Spark NLP"}
            desc = "This sentiment analysis model classifies the tone-happy, sad, angry."

            mlflow.set_tracking_uri("sqlite:///mlruns.db")
            client = MlflowClient()
            client.create_registered_model(name, tags, desc)
            print_registered_model_info(client.get_registered_model(name))

        .. code-block:: text
            :caption: Output

            name: SocialMediaTextAnalyzer
            tags: {'nlp.framework': 'Spark NLP'}
            description: This sentiment analysis model classifies the tone-happy, sad, angry.

        """
        if has_prompt_tag(tags):
            raise MlflowException.invalid_parameter_value("Prompts cannot be registered as models.")

        return self._get_registry_client().create_registered_model(
            name, tags, description, deployment_job_id
        )

    def rename_registered_model(self, name: str, new_name: str) -> RegisteredModel:
        """Update registered model name.

        Args:
            name: Name of the registered model to update.
            new_name: New proposed name for the registered model.

        Returns:
            A single updated :py:class:`mlflow.entities.model_registry.RegisteredModel` object.

        .. code-block:: python
            :caption: Example

            import mlflow
            from mlflow import MlflowClient


            def print_registered_model_info(rm):
                print(f"name: {rm.name}")
                print(f"tags: {rm.tags}")
                print(f"description: {rm.description}")


            name = "SocialTextAnalyzer"
            tags = {"nlp.framework": "Spark NLP"}
            desc = "This sentiment analysis model classifies the tone-happy, sad, angry."

            # create a new registered model name
            mlflow.set_tracking_uri("sqlite:///mlruns.db")
            client = MlflowClient()
            client.create_registered_model(name, tags, desc)
            print_registered_model_info(client.get_registered_model(name))
            print("--")

            # rename the model
            new_name = "SocialMediaTextAnalyzer"
            client.rename_registered_model(name, new_name)
            print_registered_model_info(client.get_registered_model(new_name))

        .. code-block:: text
            :caption: Output

            name: SocialTextAnalyzer
            tags: {'nlp.framework': 'Spark NLP'}
            description: This sentiment analysis model classifies the tone-happy, sad, angry.
            --
            name: SocialMediaTextAnalyzer
            tags: {'nlp.framework': 'Spark NLP'}
            description: This sentiment analysis model classifies the tone-happy, sad, angry.
        """
        self._raise_if_prompt(name)
        self._get_registry_client().rename_registered_model(name, new_name)

    def update_registered_model(
        self, name: str, description: Optional[str] = None, deployment_job_id: Optional[str] = None
    ) -> RegisteredModel:
        """
        Updates metadata for RegisteredModel entity. Input field ``description`` should be non-None.
        Backend raises exception if a registered model with given name does not exist.

        Args:
            name: Name of the registered model to update.
            description: (Optional) New description.
            deployment_job_id: Optional deployment job ID.

        Returns:
            A single updated :py:class:`mlflow.entities.model_registry.RegisteredModel` object.

        .. code-block:: python
            :caption: Example

            def print_registered_model_info(rm):
                print(f"name: {rm.name}")
                print(f"tags: {rm.tags}")
                print(f"description: {rm.description}")


            name = "SocialMediaTextAnalyzer"
            tags = {"nlp.framework": "Spark NLP"}
            desc = "This sentiment analysis model classifies the tone-happy, sad, angry."

            mlflow.set_tracking_uri("sqlite:///mlruns.db")
            client = MlflowClient()
            client.create_registered_model(name, tags, desc)
            print_registered_model_info(client.get_registered_model(name))
            print("--")

            # Update the model's description
            desc = "This sentiment analysis model classifies tweets' tone: happy, sad, angry."
            client.update_registered_model(name, desc)
            print_registered_model_info(client.get_registered_model(name))

        .. code-block:: text
            :caption: Output

            name: SocialMediaTextAnalyzer
            tags: {'nlp.framework': 'Spark NLP'}
            description: This sentiment analysis model classifies the tone-happy, sad, angry.
            --
            name: SocialMediaTextAnalyzer
            tags: {'nlp.framework': 'Spark NLP'}
            description: This sentiment analysis model classifies tweets' tone: happy, sad, angry.
        """
        self._raise_if_prompt(name)
        return self._get_registry_client().update_registered_model(
            name=name, description=description, deployment_job_id=deployment_job_id
        )

    def delete_registered_model(self, name: str):
        """
        Delete registered model.
        Backend raises exception if a registered model with given name does not exist.

        Args:
            name: Name of the registered model to delete.

        .. code-block:: python
            :caption: Example

            import mlflow
            from mlflow import MlflowClient


            def print_registered_models_info(r_models):
                print("--")
                for rm in r_models:
                    print(f"name: {rm.name}")
                    print(f"tags: {rm.tags}")
                    print(f"description: {rm.description}")


            mlflow.set_tracking_uri("sqlite:///mlruns.db")
            client = MlflowClient()

            # Register a couple of models with respective names, tags, and descriptions
            for name, tags, desc in [
                ("name1", {"t1": "t1"}, "description1"),
                ("name2", {"t2": "t2"}, "description2"),
            ]:
                client.create_registered_model(name, tags, desc)

            # Fetch all registered models
            print_registered_models_info(client.search_registered_models())

            # Delete one registered model and fetch again
            client.delete_registered_model("name1")
            print_registered_models_info(client.search_registered_models())

        .. code-block:: text
            :caption: Output

            --
            name: name1
            tags: {'t1': 't1'}
            description: description1
            name: name2
            tags: {'t2': 't2'}
            description: description2
            --
            name: name2
            tags: {'t2': 't2'}
            description: description2
        """
        self._raise_if_prompt(name)
        self._get_registry_client().delete_registered_model(name)

    def search_registered_models(
        self,
        filter_string: Optional[str] = None,
        max_results: int = SEARCH_REGISTERED_MODEL_MAX_RESULTS_DEFAULT,
        order_by: Optional[list[str]] = None,
        page_token: Optional[str] = None,
    ) -> PagedList[RegisteredModel]:
        """
        Search for registered models in backend that satisfy the filter criteria.

        Args:
            filter_string: Filter query string (e.g., "name = 'a_model_name' and tag.key =
                'value1'"), defaults to searching for all registered models. The following
                identifiers, comparators, and logical operators are supported.

                Identifiers
                  - ``name``: registered model name.
                  - ``tags.<tag_key>``: registered model tag. If ``tag_key`` contains spaces, it
                    must be wrapped with backticks (e.g., "tags.`extra key`").

                Comparators
                  - ``=``: Equal to.
                  - ``!=``: Not equal to.
                  - ``LIKE``: Case-sensitive pattern match.
                  - ``ILIKE``: Case-insensitive pattern match.

                Logical operators
                  - ``AND``: Combines two sub-queries and returns True if both of them are True.

            max_results: Maximum number of registered models desired.
            order_by: List of column names with ASC|DESC annotation, to be used for ordering
                matching search results.
            page_token: Token specifying the next page of results. It should be obtained from
                a ``search_registered_models`` call.

        Returns:
            A PagedList of :py:class:`mlflow.entities.model_registry.RegisteredModel` objects
            that satisfy the search expressions. The pagination token for the next page can be
            obtained via the ``token`` attribute of the object.

        .. code-block:: python
            :caption: Example

            import mlflow
            from mlflow import MlflowClient

            client = MlflowClient()

            # Get search results filtered by the registered model name
            model_name = "CordobaWeatherForecastModel"
            filter_string = f"name='{model_name}'"
            results = client.search_registered_models(filter_string=filter_string)
            print("-" * 80)
            for res in results:
                for mv in res.latest_versions:
                    print(f"name={mv.name}; run_id={mv.run_id}; version={mv.version}")

            # Get search results filtered by the registered model name that matches
            # prefix pattern
            filter_string = "name LIKE 'Boston%'"
            results = client.search_registered_models(filter_string=filter_string)
            print("-" * 80)
            for res in results:
                for mv in res.latest_versions:
                    print(f"name={mv.name}; run_id={mv.run_id}; version={mv.version}")

            # Get all registered models and order them by ascending order of the names
            results = client.search_registered_models(order_by=["name ASC"])
            print("-" * 80)
            for res in results:
                for mv in res.latest_versions:
                    print(f"name={mv.name}; run_id={mv.run_id}; version={mv.version}")

        .. code-block:: text
            :caption: Output

            ------------------------------------------------------------------------------------
            name=CordobaWeatherForecastModel; run_id=eaef868ee3d14d10b4299c4c81ba8814; version=1
            name=CordobaWeatherForecastModel; run_id=e14afa2f47a040728060c1699968fd43; version=2
            ------------------------------------------------------------------------------------
            name=BostonWeatherForecastModel; run_id=ddc51b9407a54b2bb795c8d680e63ff6; version=1
            name=BostonWeatherForecastModel; run_id=48ac94350fba40639a993e1b3d4c185d; version=2
            -----------------------------------------------------------------------------------
            name=AzureWeatherForecastModel; run_id=5fcec6c4f1c947fc9295fef3fa21e52d; version=1
            name=AzureWeatherForecastModel; run_id=8198cb997692417abcdeb62e99052260; version=3
            name=BostonWeatherForecastModel; run_id=ddc51b9407a54b2bb795c8d680e63ff6; version=1
            name=BostonWeatherForecastModel; run_id=48ac94350fba40639a993e1b3d4c185d; version=2
            name=CordobaWeatherForecastModel; run_id=eaef868ee3d14d10b4299c4c81ba8814; version=1
            name=CordobaWeatherForecastModel; run_id=e14afa2f47a040728060c1699968fd43; version=2

        """
        return self._get_registry_client().search_registered_models(
            filter_string, max_results, order_by, page_token
        )

    def get_registered_model(self, name: str) -> RegisteredModel:
        """Get a registered model.

        Args:
            name: Name of the registered model to get.

        Returns:
            A single :py:class:`mlflow.entities.model_registry.RegisteredModel` object.

        .. code-block:: python
            :caption: Example

            import mlflow
            from mlflow import MlflowClient


            def print_model_info(rm):
                print("--")
                print(f"name: {rm.name}")
                print(f"tags: {rm.tags}")
                print(f"description: {rm.description}")


            name = "SocialMediaTextAnalyzer"
            tags = {"nlp.framework": "Spark NLP"}
            desc = "This sentiment analysis model classifies the tone-happy, sad, angry."
            mlflow.set_tracking_uri("sqlite:///mlruns.db")
            client = MlflowClient()
            # Create and fetch the registered model
            client.create_registered_model(name, tags, desc)
            model = client.get_registered_model(name)
            print_model_info(model)

        .. code-block:: text
            :caption: Output

            --
            name: SocialMediaTextAnalyzer
            tags: {'nlp.framework': 'Spark NLP'}
            description: This sentiment analysis model classifies the tone-happy, sad, angry.
        """
        rm = self._get_registry_client().get_registered_model(name)

        # Prompt should not be returned as a registered model
        if has_prompt_tag(rm._tags):
            raise _model_not_found(name)

        return rm

    @deprecated(since="2.9.0", impact=_STAGES_DEPRECATION_WARNING)
    def get_latest_versions(
        self, name: str, stages: Optional[list[str]] = None
    ) -> list[ModelVersion]:
        """
        Latest version models for each requests stage. If no ``stages`` provided, returns the
        latest version for each stage.

        Args:
            name: Name of the registered model from which to get the latest versions.
            stages: List of desired stages. If input list is None, return latest versions for
                for ALL_STAGES.

        Returns:
            List of :py:class:`mlflow.entities.model_registry.ModelVersion` objects.

        .. code-block:: python
            :caption: Example

            import mlflow.sklearn
            from mlflow import MlflowClient
            from mlflow.models import infer_signature
            from sklearn.datasets import make_regression
            from sklearn.ensemble import RandomForestRegressor


            def print_models_info(mv):
                for m in mv:
                    print(f"name: {m.name}")
                    print(f"latest version: {m.version}")
                    print(f"run_id: {m.run_id}")
                    print(f"current_stage: {m.current_stage}")


            mlflow.set_tracking_uri("sqlite:///mlruns.db")
            X, y = make_regression(n_features=4, n_informative=2, random_state=0, shuffle=False)
            # Create two runs Log MLflow entities
            with mlflow.start_run() as run1:
                params = {"n_estimators": 3, "random_state": 42}
                rfr = RandomForestRegressor(**params).fit(X, y)
                signature = infer_signature(X, rfr.predict(X))
                mlflow.log_params(params)
                mlflow.sklearn.log_model(rfr, artifact_path="sklearn-model", signature=signature)
            with mlflow.start_run() as run2:
                params = {"n_estimators": 6, "random_state": 42}
                rfr = RandomForestRegressor(**params).fit(X, y)
                signature = infer_signature(X, rfr.predict(X))
                mlflow.log_params(params)
                mlflow.sklearn.log_model(rfr, artifact_path="sklearn-model", signature=signature)
            # Register model name in the model registry
            name = "RandomForestRegression"
            client = MlflowClient()
            client.create_registered_model(name)
            # Create a two versions of the rfr model under the registered model name
            for run_id in [run1.info.run_id, run2.info.run_id]:
                model_uri = f"runs:/{run_id}/sklearn-model"
                mv = client.create_model_version(name, model_uri, run_id)
                print(f"model version {mv.version} created")
            # Fetch latest version; this will be version 2
            print("--")
            print_models_info(client.get_latest_versions(name, stages=["None"]))

        .. code-block:: text
            :caption: Output

            model version 1 created
            model version 2 created
            --
            name: RandomForestRegression
            latest version: 2
            run_id: 31165664be034dc698c52a4bdeb71663
            current_stage: None
        """
        self._raise_if_prompt(name)
        return self._get_registry_client().get_latest_versions(name, stages)

    def set_registered_model_tag(self, name, key, value) -> None:
        """Set a tag for the registered model.

        Args:
            name: Registered model name.
            key: Tag key to log.
            value: Tag value log.

        .. code-block:: Python
            :caption: Example

            import mlflow
            from mlflow import MlflowClient


            def print_model_info(rm):
                print("--")
                print("name: {}".format(rm.name))
                print("tags: {}".format(rm.tags))


            name = "SocialMediaTextAnalyzer"
            tags = {"nlp.framework1": "Spark NLP"}
            mlflow.set_tracking_uri("sqlite:///mlruns.db")
            client = MlflowClient()

            # Create registered model, set an additional tag, and fetch
            # update model info
            client.create_registered_model(name, tags, desc)
            model = client.get_registered_model(name)
            print_model_info(model)
            client.set_registered_model_tag(name, "nlp.framework2", "VADER")
            model = client.get_registered_model(name)
            print_model_info(model)

        .. code-block:: text
            :caption: Output

            --
            name: SocialMediaTextAnalyzer
            tags: {'nlp.framework1': 'Spark NLP'}
            --
            name: SocialMediaTextAnalyzer
            tags: {'nlp.framework1': 'Spark NLP', 'nlp.framework2': 'VADER'}
        """
        self._raise_if_prompt(name)
        self._get_registry_client().set_registered_model_tag(name, key, value)

    def delete_registered_model_tag(self, name: str, key: str) -> None:
        """Delete a tag associated with the registered model.

        Args:
            name: Registered model name.
            key: Registered model tag key.

        .. code-block:: python
            :caption: Example

            import mlflow
            from mlflow import MlflowClient


            def print_registered_models_info(r_models):
                print("--")
                for rm in r_models:
                    print(f"name: {rm.name}")
                    print(f"tags: {rm.tags}")


            mlflow.set_tracking_uri("sqlite:///mlruns.db")
            client = MlflowClient()

            # Register a couple of models with respective names and tags
            for name, tags in [("name1", {"t1": "t1"}), ("name2", {"t2": "t2"})]:
                client.create_registered_model(name, tags)

            # Fetch all registered models
            print_registered_models_info(client.search_registered_models())
            # Delete a tag from model `name2`
            client.delete_registered_model_tag("name2", "t2")
            print_registered_models_info(client.search_registered_models())

        .. code-block:: text
            :caption: Output

            --
            name: name1
            tags: {'t1': 't1'}
            name: name2
            tags: {'t2': 't2'}
            --
            name: name1
            tags: {'t1': 't1'}
            name: name2
            tags: {}
        """
        self._raise_if_prompt(name)
        self._get_registry_client().delete_registered_model_tag(name, key)

    # Model Version Methods

    def _create_model_version(
        self,
        name: str,
        source: str,
        run_id: Optional[str] = None,
        tags: Optional[dict[str, Any]] = None,
        run_link: Optional[str] = None,
        description: Optional[str] = None,
        await_creation_for: int = DEFAULT_AWAIT_MAX_SLEEP_SECONDS,
        local_model_path: Optional[str] = None,
        model_id: Optional[str] = None,
    ) -> ModelVersion:
        if has_prompt_tag(tags):
            raise MlflowException.invalid_parameter_value("Prompts cannot be registered as models.")

        tracking_uri = self._tracking_client.tracking_uri
        if (
            not run_link
            and is_databricks_uri(tracking_uri)
            and tracking_uri != self._registry_uri
            and not is_databricks_unity_catalog_uri(self._registry_uri)
        ):
            if not run_id:
                eprint(
                    "Warning: no run_link will be recorded with the model version "
                    "because no run_id was given"
                )
            else:
                run_link = get_databricks_run_url(tracking_uri, run_id)
        new_source = source
        if is_databricks_uri(self._registry_uri):
            if tracking_uri != self._registry_uri:
                # Print out some info for user since the copy may take a while for large models.
                eprint(
                    "=== Copying model files from the source location to the model"
                    + " registry workspace ==="
                )
                new_source = _upload_artifacts_to_databricks(
                    source, run_id, tracking_uri, self._registry_uri
                )
                # NOTE: we can't easily delete the target temp location due to the async nature
                # of the model version creation - printing to let the user know.
                eprint(
                    f"=== Source model files were copied to {new_source}"
                    + " in the model registry workspace. You may want to delete the files once the"
                    + " model version is in 'READY' status. You can also find this location in the"
                    + " `source` field of the created model version. ==="
                )
            elif model_id is not None:
                logged_model = self.get_logged_model(model_id)
                # models:/<model_id> source is not supported by WSMR
                new_source = logged_model.artifact_location

        return self._get_registry_client().create_model_version(
            name=name,
            source=new_source,
            run_id=run_id,
            tags=tags,
            run_link=run_link,
            description=description,
            await_creation_for=await_creation_for,
            local_model_path=local_model_path,
            model_id=model_id,
        )

    def create_model_version(
        self,
        name: str,
        source: str,
        run_id: Optional[str] = None,
        tags: Optional[dict[str, Any]] = None,
        run_link: Optional[str] = None,
        description: Optional[str] = None,
        await_creation_for: int = DEFAULT_AWAIT_MAX_SLEEP_SECONDS,
        model_id: Optional[str] = None,
    ) -> ModelVersion:
        """
        Create a new model version from given source.

        Args:
            name: Name for the containing registered model.
            source: URI indicating the location of the model artifacts. The artifact URI can be
                run relative (e.g. ``runs:/<run_id>/<model_artifact_path>``), a model
                registry URI (e.g. ``models:/<model_name>/<version>``), or other URIs
                supported by the model registry backend (e.g. `"s3://my_bucket/my/model"`).
            run_id: Run ID from MLflow tracking server that generated the model.
            tags: A dictionary of key-value pairs that are converted into
                :py:class:`mlflow.entities.model_registry.ModelVersionTag` objects.
            run_link: Link to the run from an MLflow tracking server that generated this model.
            description: Description of the version.
            await_creation_for: Number of seconds to wait for the model version to finish being
                created and is in ``READY`` status. By default, the function
                waits for five minutes. Specify 0 or None to skip waiting.
            model_id: The ID of the model (from an Experiment) that is being promoted to a
                      registered model version, if applicable.

        Returns:
            Single :py:class:`mlflow.entities.model_registry.ModelVersion` object created by
            backend.

        .. code-block:: python
            :caption: Example

            import mlflow.sklearn
            from mlflow.store.artifact.runs_artifact_repo import RunsArtifactRepository
            from mlflow import MlflowClient
            from mlflow.models import infer_signature
            from sklearn.datasets import make_regression
            from sklearn.ensemble import RandomForestRegressor

            mlflow.set_tracking_uri("sqlite:///mlruns.db")
            params = {"n_estimators": 3, "random_state": 42}
            name = "RandomForestRegression"
            X, y = make_regression(n_features=4, n_informative=2, random_state=0, shuffle=False)
            rfr = RandomForestRegressor(**params).fit(X, y)
            signature = infer_signature(X, rfr.predict(X))

            # Log MLflow entities
            with mlflow.start_run() as run:
                mlflow.log_params(params)
                mlflow.sklearn.log_model(rfr, artifact_path="sklearn-model", signature=signature)

            # Register model name in the model registry
            client = MlflowClient()
            client.create_registered_model(name)

            # Create a new version of the rfr model under the registered model name
            desc = "A new version of the model"
            runs_uri = f"runs:/{run.info.run_id}/sklearn-model"
            model_src = RunsArtifactRepository.get_underlying_uri(runs_uri)
            mv = client.create_model_version(name, model_src, run.info.run_id, description=desc)
            print(f"Name: {mv.name}")
            print(f"Version: {mv.version}")
            print(f"Description: {mv.description}")
            print(f"Status: {mv.status}")
            print(f"Stage: {mv.current_stage}")

        .. code-block:: text
            :caption: Output

            Name: RandomForestRegression
            Version: 1
            Description: A new version of the model
            Status: READY
            Stage: None
        """
        return self._create_model_version(
            name=name,
            source=source,
            run_id=run_id,
            tags=tags,
            run_link=run_link,
            description=description,
            await_creation_for=await_creation_for,
            model_id=model_id,
        )

    def copy_model_version(self, src_model_uri, dst_name) -> ModelVersion:
        """
        Copy a model version from one registered model to another as a new model version.

        Args:
            src_model_uri: The model URI of the model version to copy. This must be a model
                registry URI with a `"models:/"` scheme (e.g., `"models:/iris_model@champion"`).
            dst_name: The name of the registered model to copy the model version to. If a
                registered model with this name does not exist, it will be created.

        Returns:
            Single :py:class:`mlflow.entities.model_registry.ModelVersion` object representing
            the copied model version.

        .. code-block:: python
            :caption: Example

            import mlflow.sklearn
            from mlflow import MlflowClient
            from mlflow.models import infer_signature
            from sklearn.datasets import make_regression
            from sklearn.ensemble import RandomForestRegressor


            def print_model_version_info(mv):
                print(f"Name: {mv.name}")
                print(f"Version: {mv.version}")
                print(f"Source: {mv.source}")


            mlflow.set_tracking_uri("sqlite:///mlruns.db")
            X, y = make_regression(n_features=4, n_informative=2, random_state=0, shuffle=False)

            # Log a model
            with mlflow.start_run() as run:
                params = {"n_estimators": 3, "random_state": 42}
                rfr = RandomForestRegressor(**params).fit(X, y)
                signature = infer_signature(X, rfr.predict(X))
                mlflow.log_params(params)
                mlflow.sklearn.log_model(rfr, artifact_path="sklearn-model", signature=signature)

            # Create source model version
            client = MlflowClient()
            src_name = "RandomForestRegression-staging"
            client.create_registered_model(src_name)
            src_uri = f"runs:/{run.info.run_id}/sklearn-model"
            mv_src = client.create_model_version(src_name, src_uri, run.info.run_id)
            print_model_version_info(mv_src)
            print("--")

            # Copy the source model version into a new registered model
            dst_name = "RandomForestRegression-production"
            src_model_uri = f"models:/{mv_src.name}/{mv_src.version}"
            mv_copy = client.copy_model_version(src_model_uri, dst_name)
            print_model_version_info(mv_copy)

        .. code-block:: text
            :caption: Output

            Name: RandomForestRegression-staging
            Version: 1
            Source: runs:/53e08bb38f0c487fa36c5872515ed998/sklearn-model
            --
            Name: RandomForestRegression-production
            Version: 1
            Source: models:/RandomForestRegression-staging/1
        """
        if urllib.parse.urlparse(src_model_uri).scheme != "models":
            raise MlflowException(
                f"Unsupported source model URI: '{src_model_uri}'. The `copy_model_version` API "
                "only copies models stored in the 'models:/' scheme."
            )
        client = self._get_registry_client()
        try:
            src_name, src_version = get_model_name_and_version(client, src_model_uri)
            src_mv = client.get_model_version(src_name, src_version)
        except MlflowException as e:
            raise MlflowException(
                f"Failed to fetch model version from source model URI: '{src_model_uri}'. "
                f"Error: {e}"
            ) from e

        if has_prompt_tag(src_mv._tags):
            # Prompt should not be used as a model version
            raise MlflowException(
                f"Model with uri '{src_model_uri}' not found",
                RESOURCE_DOES_NOT_EXIST,
            )

        return client.copy_model_version(src_mv=src_mv, dst_name=dst_name)

    def update_model_version(
        self, name: str, version: str, description: Optional[str] = None
    ) -> ModelVersion:
        """
        Update metadata associated with a model version in backend.

        Args:
            name: Name of the containing registered model.
            version: Version number of the model version.
            description: New description.

        Returns:
            A single :py:class:`mlflow.entities.model_registry.ModelVersion` object.

         .. code-block:: python
            :caption: Example

            import mlflow.sklearn
            from mlflow import MlflowClient
            from mlflow.models import infer_signature
            from sklearn.datasets import make_regression
            from sklearn.ensemble import RandomForestRegressor


            def print_model_version_info(mv):
                print(f"Name: {mv.name}")
                print(f"Version: {mv.version}")
                print(f"Description: {mv.description}")


            mlflow.set_tracking_uri("sqlite:///mlruns.db")
            params = {"n_estimators": 3, "random_state": 42}
            name = "RandomForestRegression"
            X, y = make_regression(n_features=4, n_informative=2, random_state=0, shuffle=False)
            rfr = RandomForestRegressor(**params).fit(X, y)
            signature = infer_signature(X, rfr.predict(X))

            # Log MLflow entities
            with mlflow.start_run() as run:
                mlflow.log_params(params)
                mlflow.sklearn.log_model(rfr, artifact_path="sklearn-model", signature=signature)

            # Register model name in the model registry
            client = MlflowClient()
            client.create_registered_model(name)
            # Create a new version of the rfr model under the registered model name
            model_uri = f"runs:/{run.info.run_id}/sklearn-model"
            mv = client.create_model_version(name, model_uri, run.info.run_id)
            print_model_version_info(mv)
            print("--")
            # Update model version's description
            desc = "A new version of the model using ensemble trees"
            mv = client.update_model_version(name, mv.version, desc)
            print_model_version_info(mv)

        .. code-block:: text
            :caption: Output

            Name: RandomForestRegression
            Version: 1
            Description: None
            --
            Name: RandomForestRegression
            Version: 1
            Description: A new version of the model using ensemble trees
        """
        if description is None:
            raise MlflowException("Attempting to update model version with no new field values.")

        self._raise_if_prompt(name)
        return self._get_registry_client().update_model_version(
            name=name, version=version, description=description
        )

    @deprecated(since="2.9.0", impact=_STAGES_DEPRECATION_WARNING)
    def transition_model_version_stage(
        self, name: str, version: str, stage: str, archive_existing_versions: bool = False
    ) -> ModelVersion:
        """
        Update model version stage.

        Args:
            name: Registered model name.
            version: Registered model version.
            stage: New desired stage for this model version.
            archive_existing_versions: If this flag is set to ``True``, all existing model
                versions in the stage will be automatically moved to the "archived" stage. Only
                valid when ``stage`` is ``"staging"`` or ``"production"`` otherwise an error will be
                raised.

        Returns:
            A single :py:class:`mlflow.entities.model_registry.ModelVersion` object.

         .. code-block:: python
            :caption: Example

            import mlflow.sklearn
            from mlflow import MlflowClient
            from mlflow.models import infer_signature
            from sklearn.datasets import make_regression
            from sklearn.ensemble import RandomForestRegressor


            def print_model_version_info(mv):
                print(f"Name: {mv.name}")
                print(f"Version: {mv.version}")
                print(f"Description: {mv.description}")
                print(f"Stage: {mv.current_stage}")


            mlflow.set_tracking_uri("sqlite:///mlruns.db")
            params = {"n_estimators": 3, "random_state": 42}
            name = "RandomForestRegression"
            desc = "A new version of the model using ensemble trees"
            X, y = make_regression(n_features=4, n_informative=2, random_state=0, shuffle=False)
            rfr = RandomForestRegressor(**params).fit(X, y)
            signature = infer_signature(X, rfr.predict(X))

            # Log MLflow entities
            with mlflow.start_run() as run:
                mlflow.log_params(params)
                mlflow.sklearn.log_model(rfr, artifact_path="sklearn-model", signature=signature)

            # Register model name in the model registry
            client = MlflowClient()
            client.create_registered_model(name)

            # Create a new version of the rfr model under the registered model name
            model_uri = f"runs:/{run.info.run_id}/sklearn-model"
            mv = client.create_model_version(name, model_uri, run.info.run_id, description=desc)
            print_model_version_info(mv)
            print("--")
            # transition model version from None -> staging
            mv = client.transition_model_version_stage(name, mv.version, "staging")
            print_model_version_info(mv)

        .. code-block:: text
            :caption: Output

            Name: RandomForestRegression
            Version: 1
            Description: A new version of the model using ensemble trees
            Stage: None
            --
            Name: RandomForestRegression
            Version: 1
            Description: A new version of the model using ensemble trees
            Stage: Staging
        """
        self._raise_if_prompt(name)
        return self._get_registry_client().transition_model_version_stage(
            name, version, stage, archive_existing_versions
        )

    def delete_model_version(self, name: str, version: str) -> None:
        """
        Delete model version in backend.

        Args:
            name: Name of the containing registered model.
            version: Version number of the model version.

        .. code-block:: python
            :caption: Example

            import mlflow.sklearn
            from mlflow import MlflowClient
            from mlflow.models import infer_signature
            from sklearn.datasets import make_regression
            from sklearn.ensemble import RandomForestRegressor


            def print_models_info(mv):
                for m in mv:
                    print(f"name: {m.name}")
                    print(f"latest version: {m.version}")
                    print(f"run_id: {m.run_id}")
                    print(f"current_stage: {m.current_stage}")


            mlflow.set_tracking_uri("sqlite:///mlruns.db")
            X, y = make_regression(n_features=4, n_informative=2, random_state=0, shuffle=False)

            # Create two runs and log MLflow entities
            with mlflow.start_run() as run1:
                params = {"n_estimators": 3, "random_state": 42}
                rfr = RandomForestRegressor(**params).fit(X, y)
                signature = infer_signature(X, rfr.predict(X))
                mlflow.log_params(params)
                mlflow.sklearn.log_model(rfr, artifact_path="sklearn-model", signature=signature)

            with mlflow.start_run() as run2:
                params = {"n_estimators": 6, "random_state": 42}
                rfr = RandomForestRegressor(**params).fit(X, y)
                signature = infer_signature(X, rfr.predict(X))
                mlflow.log_params(params)
                mlflow.sklearn.log_model(rfr, artifact_path="sklearn-model", signature=signature)

            # Register model name in the model registry
            name = "RandomForestRegression"
            client = MlflowClient()
            client.create_registered_model(name)

            # Create a two versions of the rfr model under the registered model name
            for run_id in [run1.info.run_id, run2.info.run_id]:
                model_uri = f"runs:/{run_id}/sklearn-model"
                mv = client.create_model_version(name, model_uri, run_id)
                print(f"model version {mv.version} created")

            print("--")

            # Fetch latest version; this will be version 2
            models = client.get_latest_versions(name, stages=["None"])
            print_models_info(models)
            print("--")

            # Delete the latest model version 2
            print(f"Deleting model version {mv.version}")
            client.delete_model_version(name, mv.version)
            models = client.get_latest_versions(name, stages=["None"])
            print_models_info(models)

        .. code-block:: text
            :caption: Output

            model version 1 created
            model version 2 created
            --
            name: RandomForestRegression
            latest version: 2
            run_id: 9881172ef10f4cb08df3ed452c0c362b
            current_stage: None
            --
            Deleting model version 2
            name: RandomForestRegression
            latest version: 1
            run_id: 9165d4f8aa0a4d069550824bdc55caaf
            current_stage: None
        """
        self._raise_if_prompt(name)
        self._get_registry_client().delete_model_version(name, version)

    def get_model_version(self, name: str, version: str) -> ModelVersion:
        """
        Converts the docstring args and returns to google style.

        Args:
            name: Name of the containing registered model.
            version: Version number as an integer of the model version.

        Returns:
            A single :py:class:`mlflow.entities.model_registry.ModelVersion` object.

        .. code-block:: python
            :caption: Example

            import mlflow.sklearn
            from mlflow import MlflowClient
            from mlflow.models import infer_signature
            from sklearn.datasets import make_regression
            from sklearn.ensemble import RandomForestRegressor

            X, y = make_regression(n_features=4, n_informative=2, random_state=0, shuffle=False)

            # Create two runs Log MLflow entities
            with mlflow.start_run() as run1:
                params = {"n_estimators": 3, "random_state": 42}
                rfr = RandomForestRegressor(**params).fit(X, y)
                signature = infer_signature(X, rfr.predict(X))
                mlflow.log_params(params)
                mlflow.sklearn.log_model(rfr, artifact_path="sklearn-model", signature=signature)

            with mlflow.start_run() as run2:
                params = {"n_estimators": 6, "random_state": 42}
                rfr = RandomForestRegressor(**params).fit(X, y)
                signature = infer_signature(X, rfr.predict(X))
                mlflow.log_params(params)
                mlflow.sklearn.log_model(rfr, artifact_path="sklearn-model", signature=signature)

            # Register model name in the model registry
            name = "RandomForestRegression"
            client = MlflowClient()
            client.create_registered_model(name)

            # Create a two versions of the rfr model under the registered model name
            for run_id in [run1.info.run_id, run2.info.run_id]:
                model_uri = f"runs:/{run_id}/sklearn-model"
                mv = client.create_model_version(name, model_uri, run_id)
                print(f"model version {mv.version} created")
            print("--")

            # Fetch the last version; this will be version 2
            mv = client.get_model_version(name, mv.version)
            print(f"Name: {mv.name}")
            print(f"Version: {mv.version}")

        .. code-block:: text
            :caption: Output

            model version 1 created
            model version 2 created
            --
            Name: RandomForestRegression
            Version: 2

        """
        mv = self._get_registry_client().get_model_version(name, version)
        if has_prompt_tag(mv._tags):
            raise _model_not_found(name)
        return mv

    def get_model_version_download_uri(self, name: str, version: str) -> str:
        """
        Get the download location in Model Registry for this model version.

        Args:
            name: Name of the containing registered model.
            version: Version number as an integer of the model version.

        Returns:
            A single URI location that allows reads for downloading.

        .. code-block:: python

            import mlflow.sklearn
            from mlflow import MlflowClient
            from mlflow.models import infer_signature
            from sklearn.datasets import make_regression
            from sklearn.ensemble import RandomForestRegressor

            mlflow.set_tracking_uri("sqlite:///mlruns.db")
            params = {"n_estimators": 3, "random_state": 42}
            name = "RandomForestRegression"
            X, y = make_regression(n_features=4, n_informative=2, random_state=0, shuffle=False)
            rfr = RandomForestRegressor(**params).fit(X, y)
            signature = infer_signature(X, rfr.predict(X))

            # Log MLflow entities
            with mlflow.start_run() as run:
                mlflow.log_params(params)
                mlflow.sklearn.log_model(rfr, artifact_path="sklearn-model", signature=signature)

            # Register model name in the model registry
            client = MlflowClient()
            client.create_registered_model(name)

            # Create a new version of the rfr model under the registered model name
            model_uri = f"runs:/{run.info.run_id}/sklearn-model"
            mv = client.create_model_version(name, model_uri, run.info.run_id)
            artifact_uri = client.get_model_version_download_uri(name, mv.version)
            print(f"Download URI: {artifact_uri}")

        .. code-block:: text

            Download URI: runs:/027d7bbe81924c5a82b3e4ce979fcab7/sklearn-model
        """
        self._raise_if_prompt(name)
        return self._get_registry_client().get_model_version_download_uri(name, version)

    def search_model_versions(
        self,
        filter_string: Optional[str] = None,
        max_results: int = SEARCH_MODEL_VERSION_MAX_RESULTS_DEFAULT,
        order_by: Optional[list[str]] = None,
        page_token: Optional[str] = None,
    ) -> PagedList[ModelVersion]:
        """
        Search for model versions in backend that satisfy the filter criteria.

        .. warning:
            The model version search results may not have aliases populated for performance reasons.

        Args:
            filter_string: Filter query string
                (e.g., ``"name = 'a_model_name' and tag.key = 'value1'"``),
                defaults to searching for all model versions. The following identifiers,
                comparators, and logical operators are supported.

                Identifiers
                  - ``name``: model name.
                  - ``source_path``: model version source path.
                  - ``run_id``: The id of the mlflow run that generates the model version.
                  - ``tags.<tag_key>``: model version tag. If ``tag_key`` contains spaces, it must
                    be wrapped with backticks (e.g., ``"tags.`extra key`"``).

                Comparators
                  - ``=``: Equal to.
                  - ``!=``: Not equal to.
                  - ``LIKE``: Case-sensitive pattern match.
                  - ``ILIKE``: Case-insensitive pattern match.
                  - ``IN``: In a value list. Only ``run_id`` identifier supports ``IN`` comparator.

                Logical operators
                  - ``AND``: Combines two sub-queries and returns True if both of them are True.

            max_results: Maximum number of model versions desired.
            order_by: List of column names with ASC|DESC annotation, to be used for ordering
                matching search results.
            page_token: Token specifying the next page of results. It should be obtained from
                a ``search_model_versions`` call.

        Returns:
            A PagedList of :py:class:`mlflow.entities.model_registry.ModelVersion`
            objects that satisfy the search expressions. The pagination token for the next
            page can be obtained via the ``token`` attribute of the object.

        .. code-block:: python
            :caption: Example

            import mlflow
            from mlflow import MlflowClient

            client = MlflowClient()

            # Get all versions of the model filtered by name
            model_name = "CordobaWeatherForecastModel"
            filter_string = f"name='{model_name}'"
            results = client.search_model_versions(filter_string)
            print("-" * 80)
            for res in results:
                print(f"name={res.name}; run_id={res.run_id}; version={res.version}")

            # Get the version of the model filtered by run_id
            run_id = "e14afa2f47a040728060c1699968fd43"
            filter_string = f"run_id='{run_id}'"
            results = client.search_model_versions(filter_string)
            print("-" * 80)
            for res in results:
                print(f"name={res.name}; run_id={res.run_id}; version={res.version}")

        .. code-block:: text
            :caption: Output

            ------------------------------------------------------------------------------------
            name=CordobaWeatherForecastModel; run_id=eaef868ee3d14d10b4299c4c81ba8814; version=1
            name=CordobaWeatherForecastModel; run_id=e14afa2f47a040728060c1699968fd43; version=2
            ------------------------------------------------------------------------------------
            name=CordobaWeatherForecastModel; run_id=e14afa2f47a040728060c1699968fd43; version=2
        """
        return self._get_registry_client().search_model_versions(
            filter_string, max_results, order_by, page_token
        )

    @deprecated(since="2.9.0", impact=_STAGES_DEPRECATION_WARNING)
    def get_model_version_stages(self, name: str, version: str) -> list[str]:
        """
        This is a docstring. Here is info.

        Returns:
            A list of valid stages.

        .. code-block:: python
            :caption: Example

            import mlflow.sklearn
            from mlflow import MlflowClient
            from mlflow.models import infer_signature
            from sklearn.datasets import make_regression
            from sklearn.ensemble import RandomForestRegressor

            mlflow.set_tracking_uri("sqlite:///mlruns.db")
            params = {"n_estimators": 3, "random_state": 42}
            name = "RandomForestRegression"
            X, y = make_regression(n_features=4, n_informative=2, random_state=0, shuffle=False)
            rfr = RandomForestRegressor(**params).fit(X, y)
            signature = infer_signature(X, rfr.predict(X))

            # Log MLflow entities
            with mlflow.start_run() as run:
                mlflow.log_params(params)
                mlflow.sklearn.log_model(rfr, artifact_path="sklearn-model", signature=signature)

            # Register model name in the model registry
            client = MlflowClient()
            client.create_registered_model(name)

            # Create a new version of the rfr model under the registered model name
            # fetch valid stages
            model_uri = f"runs:/{run.info.run_id}/models/sklearn-model"
            mv = client.create_model_version(name, model_uri, run.info.run_id)
            stages = client.get_model_version_stages(name, mv.version)
            print(f"Model list of valid stages: {stages}")

        .. code-block:: text
            :caption: Output

            Model list of valid stages: ['None', 'Staging', 'Production', 'Archived']

        """
        return ALL_STAGES

    def set_model_version_tag(
        self,
        name: str,
        version: Optional[str] = None,
        key: Optional[str] = None,
        value: Any = None,
        stage: Optional[str] = None,
    ) -> None:
        """Set a tag for the model version.
        When stage is set, tag will be set for latest model version of the stage.
        Setting both version and stage parameter will result in error.

        Args:
            name: Registered model name.
            version: Registered model version.
            key: Tag key to log. key is required.
            value: Tag value to log. value is required.
            stage: Registered model stage.

        .. code-block:: python
            :caption: Example

            import mlflow.sklearn
            from mlflow import MlflowClient
            from mlflow.models import infer_signature
            from sklearn.datasets import make_regression
            from sklearn.ensemble import RandomForestRegressor


            def print_model_version_info(mv):
                print(f"Name: {mv.name}")
                print(f"Version: {mv.version}")
                print(f"Tags: {mv.tags}")


            mlflow.set_tracking_uri("sqlite:///mlruns.db")
            params = {"n_estimators": 3, "random_state": 42}
            name = "RandomForestRegression"
            X, y = make_regression(n_features=4, n_informative=2, random_state=0, shuffle=False)
            rfr = RandomForestRegressor(**params).fit(X, y)
            signature = infer_signature(X, rfr.predict(X))

            # Log MLflow entities
            with mlflow.start_run() as run:
                mlflow.log_params(params)
                mlflow.sklearn.log_model(rfr, artifact_path="sklearn-model", signature=signature)

            # Register model name in the model registry
            client = MlflowClient()
            client.create_registered_model(name)

            # Create a new version of the rfr model under the registered model name
            # and set a tag
            model_uri = f"runs:/{run.info.run_id}/sklearn-model"
            mv = client.create_model_version(name, model_uri, run.info.run_id)
            print_model_version_info(mv)
            print("--")

            # Tag using model version
            client.set_model_version_tag(name, mv.version, "t", "1")

            # Tag using model stage
            client.set_model_version_tag(name, key="t1", value="1", stage=mv.current_stage)
            mv = client.get_model_version(name, mv.version)
            print_model_version_info(mv)

        .. code-block:: text
            :caption: Output

            Name: RandomForestRegression
            Version: 1
            Tags: {}
            --
            Name: RandomForestRegression
            Version: 1
            Tags: {'t': '1', 't1': '1'}
        """
        _validate_model_version_or_stage_exists(version, stage)
        self._raise_if_prompt(name)
        if stage:
            warnings.warn(
                "The `stage` parameter of the `set_model_version_tag` API is deprecated. "
                + _STAGES_DEPRECATION_WARNING,
                category=FutureWarning,
                stacklevel=2,
            )
            latest_versions = self.get_latest_versions(name, stages=[stage])
            if not latest_versions:
                raise MlflowException(f"Could not find any model version for {stage} stage")
            version = latest_versions[0].version

        self._get_registry_client().set_model_version_tag(name, version, key, value)

    def delete_model_version_tag(
        self,
        name: str,
        version: Optional[str] = None,
        key: Optional[str] = None,
        stage: Optional[str] = None,
    ) -> None:
        """Delete a tag associated with the model version.

        When stage is set, tag will be deleted for latest model version of the stage.
        Setting both version and stage parameter will result in error.

        Args:
            name: Registered model name.
            version: Registered model version.
            key: Tag key. key is required.
            stage: Registered model stage.

        .. code-block:: python
            :caption: Example

            import mlflow.sklearn
            from mlflow import MlflowClient
            from mlflow.models import infer_signature
            from sklearn.datasets import make_regression
            from sklearn.ensemble import RandomForestRegressor


            def print_model_version_info(mv):
                print(f"Name: {mv.name}")
                print(f"Version: {mv.version}")
                print(f"Tags: {mv.tags}")


            mlflow.set_tracking_uri("sqlite:///mlruns.db")
            params = {"n_estimators": 3, "random_state": 42}
            name = "RandomForestRegression"
            X, y = make_regression(n_features=4, n_informative=2, random_state=0, shuffle=False)
            rfr = RandomForestRegressor(**params).fit(X, y)
            signature = infer_signature(X, rfr.predict(X))

            # Log MLflow entities
            with mlflow.start_run() as run:
                mlflow.log_params(params)
                mlflow.sklearn.log_model(rfr, artifact_path="sklearn-model", signature=signature)
            # Register model name in the model registry
            client = MlflowClient()
            client.create_registered_model(name)

            # Create a new version of the rfr model under the registered model name
            # and delete a tag
            model_uri = f"runs:/{run.info.run_id}/sklearn-model"
            tags = {"t": "1", "t1": "2"}
            mv = client.create_model_version(name, model_uri, run.info.run_id, tags=tags)
            print_model_version_info(mv)
            print("--")
            # using version to delete tag
            client.delete_model_version_tag(name, mv.version, "t")

            # using stage to delete tag
            client.delete_model_version_tag(name, key="t1", stage=mv.current_stage)
            mv = client.get_model_version(name, mv.version)
            print_model_version_info(mv)

        .. code-block:: text
            :caption: Output

            Name: RandomForestRegression
            Version: 1
            Tags: {'t': '1', 't1': '2'}
            --
            Name: RandomForestRegression
            Version: 1
            Tags: {}
        """
        _validate_model_version_or_stage_exists(version, stage)
        self._raise_if_prompt(name)
        if stage:
            warnings.warn(
                "The `stage` parameter of the `delete_model_version_tag` API is deprecated. "
                + _STAGES_DEPRECATION_WARNING,
                category=FutureWarning,
                stacklevel=2,
            )
            latest_versions = self.get_latest_versions(name, stages=[stage])
            if not latest_versions:
                raise MlflowException(f"Could not find any model version for {stage} stage")
            version = latest_versions[0].version
        self._get_registry_client().delete_model_version_tag(name, version, key)

    def set_registered_model_alias(self, name: str, alias: str, version: str) -> None:
        """
        Set a registered model alias pointing to a model version.

        Args:
            name: Registered model name.
            alias: Name of the alias. Note that aliases of the format ``v<number>``, such as
                ``v9`` and ``v42``, are reserved and cannot be set.
            version: Registered model version number.

        .. code-block:: Python
            :caption: Example

            import mlflow
            from mlflow import MlflowClient
            from mlflow.models import infer_signature
            from sklearn.datasets import make_regression
            from sklearn.ensemble import RandomForestRegressor


            def print_model_info(rm):
                print("--Model--")
                print("name: {}".format(rm.name))
                print("aliases: {}".format(rm.aliases))


            def print_model_version_info(mv):
                print("--Model Version--")
                print("Name: {}".format(mv.name))
                print("Version: {}".format(mv.version))
                print("Aliases: {}".format(mv.aliases))


            mlflow.set_tracking_uri("sqlite:///mlruns.db")
            params = {"n_estimators": 3, "random_state": 42}
            name = "RandomForestRegression"
            X, y = make_regression(n_features=4, n_informative=2, random_state=0, shuffle=False)
            rfr = RandomForestRegressor(**params).fit(X, y)
            signature = infer_signature(X, rfr.predict(X))

            # Log MLflow entities
            with mlflow.start_run() as run:
                mlflow.log_params(params)
                mlflow.sklearn.log_model(rfr, artifact_path="sklearn-model", signature=signature)

            # Register model name in the model registry
            client = MlflowClient()
            client.create_registered_model(name)
            model = client.get_registered_model(name)
            print_model_info(model)

            # Create a new version of the rfr model under the registered model name
            model_uri = "runs:/{}/sklearn-model".format(run.info.run_id)
            mv = client.create_model_version(name, model_uri, run.info.run_id)
            print_model_version_info(mv)

            # Set registered model alias
            client.set_registered_model_alias(name, "test-alias", mv.version)
            print()
            print_model_info(model)
            print_model_version_info(mv)

        .. code-block:: text
            :caption: Output

            --Model--
            name: RandomForestRegression
            aliases: {}

            --Model Version--
            Name: RandomForestRegression
            Version: 1
            Aliases: []

            --Model--
            name: RandomForestRegression
            aliases: {"test-alias": "1"}

            --Model Version--
            Name: RandomForestRegression
            Version: 1
            Aliases: ["test-alias"]
        """
        _validate_model_name(name)
        _validate_model_alias_name(alias)
        _validate_model_version(version)
        self._raise_if_prompt(name)
        self._get_registry_client().set_registered_model_alias(name, alias, version)

    def delete_registered_model_alias(self, name: str, alias: str) -> None:
        """Delete an alias associated with a registered model.

        Args:
            name: Registered model name.
            alias: Name of the alias.

        .. code-block:: Python
            :caption: Example

            import mlflow
            from mlflow import MlflowClient
            from mlflow.models import infer_signature
            from sklearn.datasets import make_regression
            from sklearn.ensemble import RandomForestRegressor


            def print_model_info(rm):
                print("--Model--")
                print("name: {}".format(rm.name))
                print("aliases: {}".format(rm.aliases))


            def print_model_version_info(mv):
                print("--Model Version--")
                print("Name: {}".format(mv.name))
                print("Version: {}".format(mv.version))
                print("Aliases: {}".format(mv.aliases))


            mlflow.set_tracking_uri("sqlite:///mlruns.db")
            params = {"n_estimators": 3, "random_state": 42}
            name = "RandomForestRegression"
            X, y = make_regression(n_features=4, n_informative=2, random_state=0, shuffle=False)
            rfr = RandomForestRegressor(**params).fit(X, y)
            signature = infer_signature(X, rfr.predict(X))

            # Log MLflow entities
            with mlflow.start_run() as run:
                mlflow.log_params(params)
                mlflow.sklearn.log_model(rfr, artifact_path="sklearn-model", signature=signature)

            # Register model name in the model registry
            client = MlflowClient()
            client.create_registered_model(name)
            model = client.get_registered_model(name)
            print_model_info(model)

            # Create a new version of the rfr model under the registered model name
            model_uri = "runs:/{}/sklearn-model".format(run.info.run_id)
            mv = client.create_model_version(name, model_uri, run.info.run_id)
            print_model_version_info(mv)

            # Set registered model alias
            client.set_registered_model_alias(name, "test-alias", mv.version)
            print()
            print_model_info(model)
            print_model_version_info(mv)

            # Delete registered model alias
            client.delete_registered_model_alias(name, "test-alias")
            print()
            print_model_info(model)
            print_model_version_info(mv)

        .. code-block:: text
            :caption: Output

            --Model--
            name: RandomForestRegression
            aliases: {}
            --Model Version--
            Name: RandomForestRegression
            Version: 1
            Aliases: []

            --Model--
            name: RandomForestRegression
            aliases: {"test-alias": "1"}
            --Model Version--
            Name: RandomForestRegression
            Version: 1
            Aliases: ["test-alias"]

            --Model--
            name: RandomForestRegression
            aliases: {}
            --Model Version--
            Name: RandomForestRegression
            Version: 1
            Aliases: []
        """
        _validate_model_name(name)
        _validate_model_alias_name(alias)
        self._raise_if_prompt(name)
        self._get_registry_client().delete_registered_model_alias(name, alias)

    def get_model_version_by_alias(self, name: str, alias: str) -> ModelVersion:
        """Get the model version instance by name and alias.

        Args:
            name: Registered model name.
            alias: Name of the alias.

        Returns:
            A single :py:class:`mlflow.entities.model_registry.ModelVersion` object.

         .. code-block:: Python
            :caption: Example

            import mlflow
            from mlflow import MlflowClient
            from mlflow.models import infer_signature
            from sklearn.datasets import make_regression
            from sklearn.ensemble import RandomForestRegressor


            def print_model_info(rm):
                print("--Model--")
                print("name: {}".format(rm.name))
                print("aliases: {}".format(rm.aliases))


            def print_model_version_info(mv):
                print("--Model Version--")
                print("Name: {}".format(mv.name))
                print("Version: {}".format(mv.version))
                print("Aliases: {}".format(mv.aliases))


            mlflow.set_tracking_uri("sqlite:///mlruns.db")
            params = {"n_estimators": 3, "random_state": 42}
            name = "RandomForestRegression"
            X, y = make_regression(n_features=4, n_informative=2, random_state=0, shuffle=False)
            rfr = RandomForestRegressor(**params).fit(X, y)
            signature = infer_signature(X, rfr.predict(X))
            # Log MLflow entities
            with mlflow.start_run() as run:
                mlflow.log_params(params)
                mlflow.sklearn.log_model(rfr, artifact_path="sklearn-model", signature=signature)
            # Register model name in the model registry
            client = MlflowClient()
            client.create_registered_model(name)
            model = client.get_registered_model(name)
            print_model_info(model)
            # Create a new version of the rfr model under the registered model name
            model_uri = "runs:/{}/sklearn-model".format(run.info.run_id)
            mv = client.create_model_version(name, model_uri, run.info.run_id)
            print_model_version_info(mv)
            # Set registered model alias
            client.set_registered_model_alias(name, "test-alias", mv.version)
            print()
            print_model_info(model)
            print_model_version_info(mv)
            # Get model version by alias
            alias_mv = client.get_model_version_by_alias(name, "test-alias")
            print()
            print_model_version_info(alias_mv)

        .. code-block:: text
            :caption: Output

            --Model--
            name: RandomForestRegression
            aliases: {}
            --Model Version--
            Name: RandomForestRegression
            Version: 1
            Aliases: []
            --Model--
            name: RandomForestRegression
            aliases: {"test-alias": "1"}
            --Model Version--
            Name: RandomForestRegression
            Version: 1
            Aliases: ["test-alias"]
            --Model Version--
            Name: RandomForestRegression
            Version: 1
            Aliases: ["test-alias"]
        """
        _validate_model_name(name)
        mv = self._get_registry_client().get_model_version_by_alias(name, alias)

        if has_prompt_tag(mv._tags):
            raise _model_not_found(name)

        return mv

    def _raise_if_prompt(self, name: str) -> None:
        """
        Validate if the given name is registered as a Prompt rather than a Registered Model.
        """
        rm = self.get_registered_model(name)
        if has_prompt_tag(rm._tags):
            raise _model_not_found(name)

    @experimental
    def create_logged_model(
        self,
        experiment_id: str,
        name: Optional[str] = None,
        source_run_id: Optional[str] = None,
        tags: Optional[dict[str, str]] = None,
        params: Optional[dict[str, str]] = None,
        model_type: Optional[str] = None,
    ) -> LoggedModel:
        """
        Create a new logged model.

        Args:
            experiment_id: ID of the experiment to which the model belongs.
            name: Name of the model. If not specified, a random name will be generated.
            source_run_id: ID of the run that produced the model.
            tags: Tags to set on the model.
            params: Parameters to set on the model.
            model_type: The type of the model. This is a user-defined string that can be used to
                        search and compare related models. For example, setting
                        ``model_type="agent"`` enables you to easily search for this model and
                        compare it to other models of type ``"agent"`` in the future.

        Returns:
            The created model.
        """
        return self._tracking_client.create_logged_model(
            experiment_id, name, source_run_id, tags, params, model_type
        )

    @experimental
    def finalize_logged_model(self, model_id: str, status: LoggedModelStatus) -> LoggedModel:
        """
        Finalize a model by updating its status.

        Args:
            model_id: ID of the model to finalize.
            status: Final status to set on the model.

        Returns:
            The updated model.
        """
        return self._tracking_client.finalize_logged_model(model_id, status)

    @experimental
    def get_logged_model(self, model_id: str) -> LoggedModel:
        """
        Fetch the logged model with the specified ID.

        Args:
            model_id: ID of the model to fetch.

        Returns:
            The fetched model.
        """
        return self._tracking_client.get_logged_model(model_id)

    @experimental
    def delete_logged_model(self, model_id: str) -> None:
        """
        Delete the logged model with the specified ID.

        Args:
            model_id: ID of the model to delete.
        """
        return self._tracking_client.delete_logged_model(model_id)

    @experimental
    def set_logged_model_tags(self, model_id: str, tags: dict[str, Any]) -> None:
        """
        Set tags on the specified logged model.

        Args:
            model_id: ID of the model.
            tags: Tags to set on the model.

        Returns:
            None
        """
        self._tracking_client.set_logged_model_tags(model_id, tags)

    @experimental
    def delete_logged_model_tag(self, model_id: str, key: str) -> None:
        """
        Delete a tag from the specified logged model.

        Args:
            model_id: ID of the model.
            key: Tag key to delete.

        """
        return self._tracking_client.delete_logged_model_tag(model_id, key)

    def log_model_artifacts(self, model_id: str, local_dir: str) -> None:
        return self._tracking_client.log_model_artifacts(model_id, local_dir)

    @experimental
    def search_logged_models(
        self,
        experiment_ids: list[str],
        filter_string: Optional[str] = None,
        datasets: Optional[list[dict[str, Any]]] = None,
        max_results: Optional[int] = None,
        order_by: Optional[list[dict[str, Any]]] = None,
        page_token: Optional[str] = None,
    ) -> PagedList[LoggedModel]:
        """
        Search for logged models that match the specified search criteria.

        Args:
            experiment_ids: List of experiment ids to scope the search.
            filter_string: A SQL-like filter string to parse. The filter string syntax supports:

                - Entity specification:
                    - attributes: `attribute_name` (default if no prefix is specified)
                    - metrics: `metrics.metric_name`
                    - parameters: `params.param_name`
                    - tags: `tags.tag_name`
                - Comparison operators:
                    - For numeric entities (metrics and numeric attributes): <, <=, >, >=, =, !=
                    - For string entities (params, tags, string attributes): =, !=, LIKE, ILIKE
                - Multiple conditions can be joined with 'AND'
                - String values must be enclosed in single quotes

                Example filter strings:
                    - `creation_time > 100`
                    - `metrics.rmse > 0.5 AND params.model_type = 'rf'`
                    - `tags.release LIKE 'v1.%'`
                    - `params.optimizer != 'adam' AND metrics.accuracy >= 0.9`
            datasets: List of dictionaries to specify datasets on which to apply metrics filters
                For example, a filter string with `metrics.accuracy > 0.9` and dataset with name
                "test_dataset" means we will return all logged models with accuracy > 0.9 on the
                test_dataset. Metric values from ANY dataset matching the criteria are considered.
                If no datasets are specified, then metrics across all datasets are considered in
                the filter. The following fields are supported:

                dataset_name (str):
                    Required. Name of the dataset.
                dataset_digest (str):
                    Optional. Digest of the dataset.
            max_results: Maximum number of logged models desired.
            order_by: List of dictionaries to specify the ordering of the search results.
                The following fields are supported:

                field_name (str):
                    Required. Name of the field to order by, e.g. "metrics.accuracy".
                ascending (bool):
                    Optional. Whether the order is ascending or not.
                dataset_name (str):
                    Optional. If ``field_name`` refers to a metric, this field
                    specifies the name of the dataset associated with the metric. Only metrics
                    associated with the specified dataset name will be considered for ordering.
                    This field may only be set if ``field_name`` refers to a metric.
                dataset_digest (str):
                    Optional. If ``field_name`` refers to a metric, this field
                    specifies the digest of the dataset associated with the metric. Only metrics
                    associated with the specified dataset name and digest will be considered for
                    ordering. This field may only be set if ``dataset_name`` is also set.
            page_token: Token specifying the next page of results.

        Returns:
            A :py:class:`PagedList <mlflow.store.entities.PagedList>` of
            :py:class:`LoggedModel <mlflow.entities.LoggedModel>` objects.
        """
        return self._tracking_client.search_logged_models(
            experiment_ids, filter_string, datasets, max_results, order_by, page_token
        )<|MERGE_RESOLUTION|>--- conflicted
+++ resolved
@@ -48,12 +48,7 @@
 from mlflow.entities.assessment_source import AssessmentSource
 from mlflow.entities.model_registry import ModelVersion, Prompt, RegisteredModel
 from mlflow.entities.model_registry.model_version_stages import ALL_STAGES
-<<<<<<< HEAD
-from mlflow.entities.span import NO_OP_SPAN_REQUEST_ID, NoOpSpan
-=======
-from mlflow.entities.span import NO_OP_SPAN_TRACE_ID, NoOpSpan, create_mlflow_span
-from mlflow.entities.trace_info_v3 import TraceInfoV3
->>>>>>> b7e35887
+from mlflow.entities.span import NO_OP_SPAN_TRACE_ID, NoOpSpan
 from mlflow.entities.trace_status import TraceStatus
 from mlflow.environment_variables import MLFLOW_ENABLE_ASYNC_LOGGING
 from mlflow.exceptions import MlflowException
@@ -88,11 +83,7 @@
 from mlflow.tracing.display import get_display_handler
 from mlflow.tracing.fluent import start_span_no_context
 from mlflow.tracing.trace_manager import InMemoryTraceManager
-<<<<<<< HEAD
-=======
-from mlflow.tracing.utils import exclude_immutable_tags, get_otel_attribute
 from mlflow.tracing.utils.warning import request_id_backward_compatible
->>>>>>> b7e35887
 from mlflow.tracking._model_registry import DEFAULT_AWAIT_MAX_SLEEP_SECONDS
 from mlflow.tracking._model_registry import utils as registry_utils
 from mlflow.tracking._model_registry.client import ModelRegistryClient
@@ -852,7 +843,7 @@
             experiment_id=experiment_id,
             max_timestamp_millis=max_timestamp_millis,
             max_traces=max_traces,
-            request_ids=trace_ids,
+            trace_ids=trace_ids,
         )
 
     @request_id_backward_compatible
@@ -882,11 +873,7 @@
                 "the search_traces() API."
             )
 
-<<<<<<< HEAD
-        trace = self._tracing_client.get_trace(request_id)
-=======
-        trace = self._tracking_client.get_trace(trace_id)
->>>>>>> b7e35887
+        trace = self._tracing_client.get_trace(trace_id)
         if display:
             get_display_handler().display_traces([trace])
         return trace
@@ -1025,7 +1012,6 @@
                 error_code=BAD_REQUEST,
             )
 
-<<<<<<< HEAD
         return start_span_no_context(
             name=name,
             span_type=span_type,
@@ -1035,42 +1021,6 @@
             experiment_id=experiment_id,
             start_time_ns=start_time_ns,
         )
-=======
-        try:
-            # Create new trace and a root span
-            # Once OTel span is created, SpanProcessor.on_start is invoked
-            # TraceInfo is created and logged into backend store inside on_start method
-            otel_span = mlflow.tracing.provider.start_detached_span(
-                name, experiment_id=experiment_id, start_time_ns=start_time_ns
-            )
-            trace_id = get_otel_attribute(otel_span, SpanAttributeKey.REQUEST_ID)
-            mlflow_span = create_mlflow_span(otel_span, trace_id, span_type)
-
-            # # If the span is a no-op span i.e. tracing is disabled, do nothing
-            if isinstance(mlflow_span, NoOpSpan):
-                return mlflow_span
-
-            if inputs is not None:
-                mlflow_span.set_inputs(inputs)
-            mlflow_span.set_attributes(attributes or {})
-
-            trace_manager = InMemoryTraceManager.get_instance()
-            tags = exclude_immutable_tags(tags or {})
-            # Update trace tags for trace in in-memory trace manager
-            with trace_manager.get_trace(trace_id) as trace:
-                trace.info.tags.update(tags)
-            # Register new span in the in-memory trace manager
-            trace_manager.register_span(mlflow_span)
-
-            return mlflow_span
-        except Exception as e:
-            _logger.warning(
-                f"Failed to start trace {name}: {e}. "
-                "For full traceback, set logging level to debug.",
-                exc_info=_logger.isEnabledFor(logging.DEBUG),
-            )
-            return NoOpSpan()
->>>>>>> b7e35887
 
     @request_id_backward_compatible
     def end_trace(
@@ -1124,13 +1074,9 @@
                     error_code=INVALID_PARAMETER_VALUE,
                 )
 
-<<<<<<< HEAD
-        root_span = trace_manager.get_span_from_id(request_id, root_span_id)
+        root_span = trace_manager.get_span_from_id(trace_id, root_span_id)
         if root_span:
             root_span.end(outputs, attributes, status, end_time_ns)
-=======
-        self.end_span(trace_id, root_span_id, outputs, attributes, status, end_time_ns)
->>>>>>> b7e35887
 
     @experimental
     def _log_trace(self, trace: Trace) -> str:
@@ -1162,26 +1108,16 @@
             request_metadata={},
             tags={},
         )
-<<<<<<< HEAD
         self._tracing_client.end_trace(
-            request_id=new_info.request_id,
-=======
-        self._tracking_client.end_trace(
-            request_id=new_info.trace_id,
->>>>>>> b7e35887
+            trace_id=new_info.trace_id,
             # Compute the end time of the original trace
             timestamp_ms=trace.info.timestamp_ms + trace.info.execution_time_ms,
             status=trace.info.status,
             request_metadata=trace.info.request_metadata,
             tags=trace.info.tags,
         )
-<<<<<<< HEAD
         self._tracing_client._upload_trace_data(new_info, trace.data)
-        return new_info.request_id
-=======
-        self._upload_trace_data(new_info, trace.data)
         return new_info.trace_id
->>>>>>> b7e35887
 
     @request_id_backward_compatible
     def start_span(
@@ -1328,7 +1264,6 @@
                 error_code=RESOURCE_DOES_NOT_EXIST,
             )
 
-<<<<<<< HEAD
         return start_span_no_context(
             name=name,
             span_type=span_type,
@@ -1337,28 +1272,6 @@
             attributes=attributes,
             start_time_ns=start_time_ns,
         )
-=======
-        try:
-            otel_span = mlflow.tracing.provider.start_detached_span(
-                name=name,
-                parent=parent_span._span,
-                start_time_ns=start_time_ns,
-            )
-
-            span = create_mlflow_span(otel_span, trace_id, span_type)
-            span.set_attributes(attributes or {})
-            if inputs is not None:
-                span.set_inputs(inputs)
-            trace_manager.register_span(span)
-            return span
-        except Exception as e:
-            _logger.warning(
-                f"Failed to start span {name}: {e}. "
-                "For full traceback, set logging level to debug.",
-                exc_info=_logger.isEnabledFor(logging.DEBUG),
-            )
-            return NoOpSpan()
->>>>>>> b7e35887
 
     @request_id_backward_compatible
     def end_span(
@@ -1388,8 +1301,7 @@
             end_time_ns: The end time of the span in nano seconds since the UNIX epoch.
                 If not provided, the current time will be used.
         """
-<<<<<<< HEAD
-        span = InMemoryTraceManager.get_instance().get_span_from_id(request_id, span_id)
+        span = InMemoryTraceManager.get_instance().get_span_from_id(trace_id, span_id)
         if span:
             span.end(
                 outputs=outputs,
@@ -1397,96 +1309,6 @@
                 status=status,
                 end_time_ns=end_time_ns,
             )
-=======
-        if trace_id == NO_OP_SPAN_TRACE_ID:
-            return
-
-        trace_manager = InMemoryTraceManager.get_instance()
-        span = trace_manager.get_span_from_id(trace_id, span_id)
-
-        if span is None:
-            raise MlflowException(
-                f"Span with ID {span_id} is not found or already finished.",
-                error_code=RESOURCE_DOES_NOT_EXIST,
-            )
-        span.set_attributes(attributes or {})
-        if outputs is not None:
-            span.set_outputs(outputs)
-        span.set_status(status)
-
-        try:
-            span.end(end_time=end_time_ns)
-        except Exception as e:
-            _logger.warning(
-                f"Failed to end span {span_id}: {e}. "
-                "For full traceback, set logging level to debug.",
-                exc_info=_logger.isEnabledFor(logging.DEBUG),
-            )
-
-    def _start_tracked_trace(
-        self,
-        experiment_id: str,
-        timestamp_ms: int,
-        request_metadata: Optional[dict[str, str]] = None,
-        tags: Optional[dict[str, str]] = None,
-    ) -> TraceInfo:
-        """
-        Start an initial TraceInfo object in the backend store.
-
-        Args:
-            experiment_id: String id of the experiment for this run.
-            timestamp_ms: Start time of the trace, in milliseconds since the UNIX epoch.
-            request_metadata: Metadata of the trace.
-            tags: Tags of the trace.
-
-        Returns:
-            The created TraceInfo object.
-        """
-        # Some tags like mlflow.runName are immutable once logged in tracking server.
-        return self._tracking_client.start_trace(
-            experiment_id=experiment_id,
-            timestamp_ms=timestamp_ms,
-            request_metadata=request_metadata or {},
-            tags=tags or {},
-        )
-
-    def _start_trace_v3(self, trace: Trace) -> TraceInfoV3:
-        """
-        Start a trace using the V3 API format.
-
-        NB: This method is named "Start" for internal reason in the backend, but actually
-        should be called at the end of the trace. We will migrate this to "CreateTrace"
-        API in the future to avoid confusion.
-
-        Args:
-            trace: The Trace object to create.
-
-        Returns:
-            The returned TraceInfoV3 object from the backend.
-        """
-        return self._tracking_client.start_trace_v3(trace=trace)
-
-    def _upload_ended_trace_info(
-        self,
-        trace_info: TraceInfo,
-    ) -> TraceInfo:
-        """
-        Update the TraceInfo object in the backend store with the completed trace info.
-
-        Args:
-            trace_info: Updated TraceInfo object to be stored in the backend store.
-
-        Returns:
-            The updated TraceInfo object.
-        """
-        return self._tracking_client.end_trace(
-            request_id=trace_info.trace_id,
-            timestamp_ms=trace_info.timestamp_ms + trace_info.execution_time_ms,
-            status=trace_info.status,
-            request_metadata=trace_info.request_metadata,
-            tags=trace_info.tags or {},
-        )
->>>>>>> b7e35887
 
     @request_id_backward_compatible
     def set_trace_tag(self, trace_id: str, key: str, value: str):
@@ -1515,31 +1337,7 @@
             value: The string value of the tag. Must be at most 250 characters long, otherwise
                 it will be truncated when stored.
         """
-<<<<<<< HEAD
-        self._tracing_client.set_trace_tag(request_id, key, value)
-=======
-        if key.startswith("mlflow."):
-            raise MlflowException(
-                f"Tags starting with 'mlflow.' are reserved and cannot be set. "
-                f"Attempted to set tag with key '{key}' on trace with ID '{trace_id}'.",
-                error_code=INVALID_PARAMETER_VALUE,
-            )
-
-        if not isinstance(value, str):
-            _logger.warning(
-                "Received non-string value for trace tag. Please note that non-string tag values"
-                "will automatically be stringified when the trace is logged."
-            )
-
-        # Trying to set the tag on the active trace first
-        with InMemoryTraceManager.get_instance().get_trace(trace_id) as trace:
-            if trace:
-                trace.info.tags[key] = str(value)
-                return
-
-        # If the trace is not active, try to set the tag on the trace in the backend
-        self._tracking_client.set_trace_tag(trace_id, key, value)
->>>>>>> b7e35887
+        self._tracing_client.set_trace_tag(trace_id, key, value)
 
     @request_id_backward_compatible
     def delete_trace_tag(self, trace_id: str, key: str) -> None:
@@ -1566,24 +1364,7 @@
             key: The string key of the tag. Must be at most 250 characters long, otherwise
                 it will be truncated when stored.
         """
-<<<<<<< HEAD
-        self._tracing_client.delete_trace_tag(request_id, key)
-=======
-        # Trying to delete the tag on the active trace first
-        with InMemoryTraceManager.get_instance().get_trace(trace_id) as trace:
-            if trace:
-                if key in trace.info.tags:
-                    trace.info.tags.pop(key)
-                    return
-                else:
-                    raise MlflowException(
-                        f"Tag with key {key} not found in trace with ID {trace_id}.",
-                        error_code=RESOURCE_DOES_NOT_EXIST,
-                    )
-
-        # If the trace is not active, try to delete the tag on the trace in the backend
-        self._tracking_client.delete_trace_tag(trace_id, key)
->>>>>>> b7e35887
+        self._tracing_client.delete_trace_tag(trace_id, key)
 
     def log_assessment(
         self,
