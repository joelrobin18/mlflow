--- conflicted
+++ resolved
@@ -1198,17 +1198,10 @@
 
 
 def log_input(
-<<<<<<< HEAD
-    dataset: Dataset,
-    context: Optional[str] = None,
-    tags: Optional[dict[str, str]] = None,
-    run_id: Optional[str] = None,
-=======
     dataset: Optional["Dataset"] = None,
     context: Optional[str] = None,
     tags: Optional[dict[str, str]] = None,
     model: Optional[LoggedModelInput] = None,
->>>>>>> 41f75bdd
 ) -> None:
     """
     Log a dataset used in the current run.
@@ -1218,13 +1211,8 @@
         context: Context in which the dataset is used. For example: "training", "testing".
             This will be set as an input tag with key `mlflow.data.context`.
         tags: Tags to be associated with the dataset. Dictionary of tag_key -> tag_value.
-<<<<<<< HEAD
-        run_id: If specified, log the dataset to the specified run. If not specified, log the
-            dataset to the currently active run.
-=======
         model: A :py:class:`mlflow.entities.LoggedModelInput` instance to log as as input
             to the run.
->>>>>>> 41f75bdd
 
     .. code-block:: python
         :test:
@@ -1240,14 +1228,6 @@
         with mlflow.start_run():
             mlflow.log_input(dataset, context="training")
     """
-<<<<<<< HEAD
-    run_id = run_id or _get_or_start_run().info.run_id
-    tags_to_log = []
-    if tags:
-        tags_to_log.extend([InputTag(key=key, value=value) for key, value in tags.items()])
-    if context:
-        tags_to_log.append(InputTag(key=MLFLOW_DATASET_CONTEXT, value=context))
-=======
     run_id = _get_or_start_run().info.run_id
     datasets = [_create_dataset_input(dataset, context, tags)] if dataset else None
     models = [model] if model else None
@@ -1316,7 +1296,6 @@
 
     if models and not is_databricks_uri(mlflow.get_tracking_uri()):
         raise MlflowException("'models' argument is only supported by Databricks managed MLflow.")
->>>>>>> 41f75bdd
 
     dataset_inputs = [
         _create_dataset_input(dataset, context, tags)
