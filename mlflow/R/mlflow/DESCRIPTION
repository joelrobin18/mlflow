--- conflicted
+++ resolved
@@ -1,11 +1,7 @@
 Type: Package
 Package: mlflow
 Title: Interface to 'MLflow'
-<<<<<<< HEAD
-Version: 2.20.0
-=======
-Version: 2.20.4
->>>>>>> bda01cf9
+Version: 2.20.3
 Authors@R: 
     c(person(given = "Matei",
              family = "Zaharia",
