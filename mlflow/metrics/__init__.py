--- conflicted
+++ resolved
@@ -1,5 +1,3 @@
-import os
-
 from mlflow.metrics import genai
 from mlflow.metrics.base import (
     MetricValue,
@@ -25,6 +23,7 @@
     _rouge2_eval_fn,
     _rougeL_eval_fn,
     _rougeLsum_eval_fn,
+    _token_count_eval_fn,
     _toxicity_eval_fn,
 )
 from mlflow.models import (
@@ -51,33 +50,11 @@
 def token_count(encoding: str = "cl100k_base") -> EvaluationMetric:
     """
     This function will create a metric for calculating token_count. Token count is calculated
-<<<<<<< HEAD
-    using tiktoken by using the `cl100k_base` tokenizer as default tokenizer. Users can specify
-    a different tokenizer by passing the `encoding` parameter.
-=======
     using tiktoken by using the `cl100k_base` tokenizer.
 
     Note: For air-gapped environments, you can set the TIKTOKEN_CACHE_DIR environment variable
     to specify a local cache directory for tiktoken to avoid downloading the tokenizer files.
->>>>>>> f8a885b3
-    """
-
-    def _token_count_eval_fn(predictions, targets=None, metrics=None):
-        import tiktoken
-
-        # ref: https://github.com/openai/tiktoken/issues/75
-        os.environ["TIKTOKEN_CACHE_DIR"] = ""
-        enc = tiktoken.get_encoding(encoding)
-
-        num_tokens = []
-        for prediction in predictions:
-            if isinstance(prediction, str):
-                num_tokens.append(len(enc.encode(prediction)))
-            else:
-                num_tokens.append(None)
-
-        return MetricValue(scores=num_tokens, aggregate_results={})
-
+    """
     return make_metric(
         eval_fn=_token_count_eval_fn,
         greater_is_better=True,
