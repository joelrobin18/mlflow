--- conflicted
+++ resolved
@@ -8,15 +8,9 @@
 from mlflow.gemini.chat import (
     convert_gemini_func_to_mlflow_chat_tool,
 )
-<<<<<<< HEAD
-from mlflow.tracing.constant import SpanAttributeKey, TokenUsageKey
-from mlflow.tracing.utils import set_span_chat_messages, set_span_chat_tools
-from mlflow.types.chat import ChatMessage
-=======
 from mlflow.tracing.constant import SpanAttributeKey
 from mlflow.tracing.provider import detach_span_from_context, set_span_in_context
 from mlflow.tracing.utils import construct_full_inputs, set_span_chat_tools
->>>>>>> de6c1119
 from mlflow.utils.autologging_utils.config import AutoLoggingConfig
 
 try:
@@ -76,43 +70,6 @@
     def __enter__(self):
         return self._enter_impl()
 
-<<<<<<< HEAD
-    if config.log_traces:
-        with mlflow.start_span(
-            name=f"{self.__class__.__name__}.{original.__name__}",
-            span_type=_get_span_type(original.__name__),
-        ) as span:
-            inputs = _construct_full_inputs(original, self, *args, **kwargs)
-            span.set_inputs(inputs)
-            if has_generativeai and isinstance(self, generativeai.GenerativeModel):
-                _log_generativeai_tool_definition(self, span)
-            if has_genai and isinstance(self, (genai.models.Models, genai.chats.Chat)):
-                _log_genai_tool_definition(self, inputs, span)
-
-            result = original(self, *args, **kwargs)
-
-            if (
-                has_generativeai and isinstance(result, generativeai.types.GenerateContentResponse)
-            ) or (has_genai and isinstance(result, genai.types.GenerateContentResponse)):
-                try:
-                    content = _get_keys(inputs, ["contents", "content", "message"])
-                    messages = parse_gemini_content_to_mlflow_chat_messages(content)
-                    messages += _parse_outputs(result)
-                    if messages:
-                        set_span_chat_messages(span=span, messages=messages)
-                except Exception as e:
-                    _logger.warning(
-                        f"An exception occurred on logging chat attributes for {span}. Error: {e}"
-                    )
-
-            # need to convert the response of generate_content for better visualization
-            outputs = result.to_dict() if hasattr(result, "to_dict") else result
-            span.set_outputs(outputs)
-            if usage := _parse_usage(result):
-                span.set_attribute(SpanAttributeKey.CHAT_USAGE, usage)
-
-            return result
-=======
     def __exit__(self, exc_type, exc_val, exc_tb):
         self._exit_impl(exc_type, exc_val, exc_tb)
 
@@ -170,7 +127,6 @@
             genai.chats.AsyncChat,
         ),
     )
->>>>>>> de6c1119
 
 
 def patched_module_call(original, *args, **kwargs):
@@ -182,21 +138,6 @@
     if not config.log_traces:
         return original(*args, **kwargs)
 
-<<<<<<< HEAD
-    if config.log_traces:
-        with mlflow.start_span(
-            name=f"{original.__name__}",
-            span_type=_get_span_type(original.__name__),
-        ) as span:
-            inputs = _construct_full_inputs(original, *args, **kwargs)
-            span.set_inputs(inputs)
-            result = original(*args, **kwargs)
-            # need to convert the response of generate_content for better visualization
-            outputs = result.to_dict() if hasattr(result, "to_dict") else result
-            span.set_outputs(outputs)
-            if usage := _parse_usage(result):
-                span.set_attribute(SpanAttributeKey.CHAT_USAGE, usage)
-=======
     with mlflow.start_span(
         name=f"{original.__name__}",
         span_type=_get_span_type(original.__name__),
@@ -208,7 +149,6 @@
         # need to convert the response of generate_content for better visualization
         outputs = result.to_dict() if hasattr(result, "to_dict") else result
         span.set_outputs(outputs)
->>>>>>> de6c1119
 
     return result
 
