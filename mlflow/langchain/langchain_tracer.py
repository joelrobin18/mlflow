--- conflicted
+++ resolved
@@ -187,12 +187,7 @@
             if parent:
                 span = start_span_no_context(
                     name=span_name,
-<<<<<<< HEAD
                     parent_span=parent,
-=======
-                    trace_id=parent.trace_id,
-                    parent_id=parent.span_id,
->>>>>>> b7e35887
                     span_type=span_type,
                     inputs=inputs,
                     attributes=serialized_attributes,
@@ -243,13 +238,7 @@
         """Close MLflow Span (or Trace if it is root component)"""
         try:
             with maybe_set_prediction_context(self._prediction_context):
-<<<<<<< HEAD
                 span.end(
-=======
-                self._mlflow_client.end_span(
-                    trace_id=span.trace_id,
-                    span_id=span.span_id,
->>>>>>> b7e35887
                     outputs=outputs,
                     attributes=attributes,
                     status=status,
