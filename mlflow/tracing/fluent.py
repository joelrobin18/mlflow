--- conflicted
+++ resolved
@@ -59,12 +59,8 @@
     func: Optional[Callable] = None,
     name: Optional[str] = None,
     span_type: str = SpanType.UNKNOWN,
-<<<<<<< HEAD
-    attributes: Optional[Dict[str, Any]] = None,
+    attributes: Optional[dict[str, Any]] = None,
     model_id: Optional[str] = None,
-=======
-    attributes: Optional[dict[str, Any]] = None,
->>>>>>> 0cf210ea
 ) -> Callable:
     """
     A decorator that creates a new span for the decorated function.
@@ -193,12 +189,8 @@
 def start_span(
     name: str = "span",
     span_type: Optional[str] = SpanType.UNKNOWN,
-<<<<<<< HEAD
-    attributes: Optional[Dict[str, Any]] = None,
+    attributes: Optional[dict[str, Any]] = None,
     model_id: Optional[str] = None,
-=======
-    attributes: Optional[dict[str, Any]] = None,
->>>>>>> 0cf210ea
 ) -> Generator[LiveSpan, None, None]:
     """
     Context manager to create a new span and start it as the current span in the context.
