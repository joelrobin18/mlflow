import json
import logging
import time
from typing import Optional

from opentelemetry.context import Context
from opentelemetry.sdk.trace import ReadableSpan as OTelReadableSpan
from opentelemetry.sdk.trace import Span as OTelSpan
from opentelemetry.sdk.trace.export import SimpleSpanProcessor, SpanExporter

from mlflow.entities.trace_info import TraceInfo
from mlflow.entities.trace_status import TraceStatus
from mlflow.tracing.constant import (
    MAX_CHARS_IN_TRACE_INFO_METADATA_AND_TAGS,
    TRACE_SCHEMA_VERSION,
    TRACE_SCHEMA_VERSION_KEY,
    TRUNCATION_SUFFIX,
    SpanAttributeKey,
    TraceMetadataKey,
    TraceTagKey,
)
from mlflow.tracing.trace_manager import InMemoryTraceManager, _Trace
from mlflow.tracing.utils import (
    deduplicate_span_names_in_place,
    get_otel_attribute,
    maybe_get_dependencies_schemas,
    maybe_get_request_id,
)
from mlflow.tracking.client import MlflowClient
from mlflow.tracking.context.databricks_repo_context import DatabricksRepoRunContext
from mlflow.tracking.context.git_context import GitRunContext
from mlflow.tracking.context.registry import resolve_tags
from mlflow.tracking.default_experiment import DEFAULT_EXPERIMENT_ID
from mlflow.tracking.fluent import _get_experiment_id
from mlflow.utils.mlflow_tags import TRACE_RESOLVE_TAGS_ALLOWLIST

_logger = logging.getLogger(__name__)


class MlflowSpanProcessor(SimpleSpanProcessor):
    """
    Defines custom hooks to be executed when a span is started or ended (before exporting).

    This processor is used when the tracing destination is MLflow Tracking Server.
    """

    def __init__(
        self,
        span_exporter: SpanExporter,
        client: Optional[MlflowClient] = None,
        experiment_id: Optional[str] = None,
    ):
        self.span_exporter = span_exporter
        self._client = client or MlflowClient()
        self._experiment_id = experiment_id
        self._trace_manager = InMemoryTraceManager.get_instance()

        # We issue a warning when a trace is created under the default experiment.
        # We only want to issue it once, and typically it can be achieved by using
        # warnings.warn() with filterwarnings setting. However, the de-duplication does
        # not work in notebooks (https://github.com/ipython/ipython/issues/11207),
        # so we instead keep track of the warning issuance state manually.
        self._issued_default_exp_warning = False

    def on_start(self, span: OTelSpan, parent_context: Optional[Context] = None):
        """
        Handle the start of a span. This method is called when an OpenTelemetry span is started.

        Args:
            span: An OpenTelemetry Span object that is started.
            parent_context: The context of the span. Note that this is only passed when the context
                object is explicitly specified to OpenTelemetry start_span call. If the parent span
                is obtained from the global context, it won't be passed here so we should not rely
                on it.
        """
        request_id = self._trace_manager.get_request_id_from_trace_id(span.context.trace_id)

        if not request_id and span.parent is not None:
            _logger.debug(
                "Received a non-root span but the request ID is not found."
                "The trace has likely been halted due to a timeout expiration."
            )
            return

        if not request_id:
            # If the user started trace/span with fixed start time, this attribute is set
            start_time_ns = get_otel_attribute(span, SpanAttributeKey.START_TIME_NS)

            trace_info = self._start_trace(span, start_time_ns)
            self._trace_manager.register_trace(span.context.trace_id, trace_info)
            request_id = trace_info.request_id

            # NB: This is a workaround to exclude the latency of backend StartTrace API call (within
            #   _create_trace_info()) from the execution time of the span. The API call takes ~1 sec
            #   and significantly skews the span duration.
            if not start_time_ns:
                span._start_time = time.time_ns()

        span.set_attribute(SpanAttributeKey.REQUEST_ID, json.dumps(request_id))

    def _start_trace(self, span: OTelSpan, start_time_ns: Optional[int]) -> TraceInfo:
        from mlflow.tracking.fluent import _get_latest_active_run

        metadata = {TRACE_SCHEMA_VERSION_KEY: str(TRACE_SCHEMA_VERSION)}

        # If the span is started within an active MLflow run, we should record it as a trace tag
        # Note `mlflow.active_run()` can only get thread-local active run,
        # but tracing routine might be applied to model inference worker threads
        # in the following cases:
        #  - langchain model `chain.batch` which uses thread pool to spawn workers.
        #  - MLflow langchain pyfunc model `predict` which calls `api_request_parallel_processor`.
        # Therefore, we use `_get_global_active_run()` instead to get the active run from
        # all threads and set it as the tracing source run.
        if run := _get_latest_active_run():
            metadata[TraceMetadataKey.SOURCE_RUN] = run.info.run_id

        experiment_id = self._get_experiment_id_for_trace(span)
        if experiment_id == DEFAULT_EXPERIMENT_ID and not self._issued_default_exp_warning:
            _logger.warning(
                "Creating a trace within the default experiment with id "
                f"'{DEFAULT_EXPERIMENT_ID}'. It is strongly recommended to not use "
                "the default experiment to log traces due to ambiguous search results and "
                "probable performance issues over time due to directory table listing performance "
                "degradation with high volumes of directories within a specific path. "
                "To avoid performance and disambiguation issues, set the experiment for "
                "your environment using `mlflow.set_experiment()` API."
            )
            self._issued_default_exp_warning = True

        # Avoid running unnecessary context providers to avoid overhead
        unfiltered_tags = resolve_tags(ignore=[DatabricksRepoRunContext, GitRunContext])
        tags = {
            key: value
            for key, value in unfiltered_tags.items()
            if key in TRACE_RESOLVE_TAGS_ALLOWLIST
        }

        # If the trace is created in the context of MLflow model evaluation, we extract the request
        # ID from the prediction context. Otherwise, we create a new trace info by calling the
        # backend API.
        if request_id := maybe_get_request_id(is_evaluate=True):
            tags.update({TraceTagKey.EVAL_REQUEST_ID: request_id})
        if dependencies_schema := maybe_get_dependencies_schemas():
            tags.update(dependencies_schema)
        tags.update({TraceTagKey.TRACE_NAME: span.name})

        return self._client._start_tracked_trace(
            experiment_id=experiment_id,
            # TODO: This timestamp is not accurate because it is not adjusted to exclude the
            #   latency of the backend API call. We do this adjustment for span start time
            #   above, but can't do it for trace start time until the backend API supports
            #   updating the trace start time.
            timestamp_ms=(start_time_ns or span.start_time) // 1_000_000,  # ns to ms
            request_metadata=metadata,
            tags=tags,
        )

    def on_end(self, span: OTelReadableSpan) -> None:
        """
        Handle the end of a span. This method is called when an OpenTelemetry span is ended.

        Args:
            span: An OpenTelemetry ReadableSpan object that is ended.
        """
        # Processing the trace only when the root span is found.
        if span._parent is not None:
            return

        request_id = get_otel_attribute(span, SpanAttributeKey.REQUEST_ID)
        # TODO: We should remove the model ID from the span attributes
        model_id = get_otel_attribute(span, SpanAttributeKey.MODEL_ID)
        with self._trace_manager.get_trace(request_id) as trace:
            if trace is None:
                _logger.debug(f"Trace data with request ID {request_id} not found.")
                return

            self._update_trace_info(trace, span, model_id)
            deduplicate_span_names_in_place(list(trace.span_dict.values()))

        super().on_end(span)

<<<<<<< HEAD
    def _update_trace_info(
        self, trace: _Trace, root_span: OTelReadableSpan, model_id: Optional[str]
    ):
=======
    def _get_experiment_id_for_trace(self, span: OTelReadableSpan) -> str:
        """
        Determine the experiment ID to associate with the trace.

        The experiment ID can be configured in multiple ways, in order of precedence:
          1. An experiment ID specified via the span creation API i.e. MlflowClient().start_trace()
          2. An experiment ID specified via the processor constructor
          3. An experiment ID of an active run.
          4. The default experiment ID
        """
        from mlflow.tracking.fluent import _get_latest_active_run

        if experiment_id := get_otel_attribute(span, SpanAttributeKey.EXPERIMENT_ID):
            return experiment_id

        if self._experiment_id:
            return self._experiment_id

        if run := _get_latest_active_run():
            return run.info.experiment_id

        return _get_experiment_id()

    def _update_trace_info(self, trace: _Trace, root_span: OTelReadableSpan):
>>>>>>> 80297fa1
        """Update the trace info with the final values from the root span."""
        # The trace/span start time needs adjustment to exclude the latency of
        # the backend API call. We already adjusted the span start time in the
        # on_start method, so we reflect the same to the trace start time here.
        trace.info.timestamp_ms = root_span.start_time // 1_000_000  # nanosecond to millisecond
        trace.info.execution_time_ms = (root_span.end_time - root_span.start_time) // 1_000_000
        trace.info.status = TraceStatus.from_otel_status(root_span.status)
        trace.info.request_metadata.update(
            {
                TraceMetadataKey.INPUTS: self._truncate_metadata(
                    root_span.attributes.get(SpanAttributeKey.INPUTS)
                ),
                TraceMetadataKey.OUTPUTS: self._truncate_metadata(
                    root_span.attributes.get(SpanAttributeKey.OUTPUTS)
                ),
            }
        )
        if model_id is not None:
            trace.info.request_metadata[SpanAttributeKey.MODEL_ID] = model_id

    def _truncate_metadata(self, value: Optional[str]) -> str:
        """Get truncated value of the attribute if it exceeds the maximum length."""
        if not value:
            return ""

        if len(value) > MAX_CHARS_IN_TRACE_INFO_METADATA_AND_TAGS:
            trunc_length = MAX_CHARS_IN_TRACE_INFO_METADATA_AND_TAGS - len(TRUNCATION_SUFFIX)
            value = value[:trunc_length] + TRUNCATION_SUFFIX
        return value<|MERGE_RESOLUTION|>--- conflicted
+++ resolved
@@ -179,11 +179,6 @@
 
         super().on_end(span)
 
-<<<<<<< HEAD
-    def _update_trace_info(
-        self, trace: _Trace, root_span: OTelReadableSpan, model_id: Optional[str]
-    ):
-=======
     def _get_experiment_id_for_trace(self, span: OTelReadableSpan) -> str:
         """
         Determine the experiment ID to associate with the trace.
@@ -207,8 +202,9 @@
 
         return _get_experiment_id()
 
-    def _update_trace_info(self, trace: _Trace, root_span: OTelReadableSpan):
->>>>>>> 80297fa1
+    def _update_trace_info(
+        self, trace: _Trace, root_span: OTelReadableSpan, model_id: Optional[str]
+    ):
         """Update the trace info with the final values from the root span."""
         # The trace/span start time needs adjustment to exclude the latency of
         # the backend API call. We already adjusted the span start time in the
