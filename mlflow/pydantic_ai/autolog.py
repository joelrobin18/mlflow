import contextvars
import inspect
import logging
<<<<<<< HEAD
from contextlib import asynccontextmanager
from dataclasses import asdict
=======
from dataclasses import asdict, is_dataclass
>>>>>>> d4bcdf2d
from typing import Any

from opentelemetry import trace

import mlflow
from mlflow.entities import SpanType
from mlflow.entities.span import LiveSpan
from mlflow.tracing.constant import SpanAttributeKey, TokenUsageKey
from mlflow.utils.autologging_utils.config import AutoLoggingConfig

_logger = logging.getLogger(__name__)

<<<<<<< HEAD
# Context variable to track when we're inside run_stream_sync to prevent
# double span creation (run_stream_sync internally calls run_stream)
_in_sync_stream_context: contextvars.ContextVar[bool] = contextvars.ContextVar(
    "_in_sync_stream_context", default=False
)
=======
_SAFE_PRIMITIVE_TYPES = (str, int, float, bool)


def _is_safe_for_serialization(value: Any) -> bool:
    if value is None:
        return False
    if isinstance(value, _SAFE_PRIMITIVE_TYPES):
        return True
    if isinstance(value, dict):
        return all(_is_safe_for_serialization(v) for v in value.values())
    if isinstance(value, (list, tuple)):
        return all(_is_safe_for_serialization(v) for v in value)
    if is_dataclass(value) and not isinstance(value, type):
        return True
    if isinstance(value, type):
        return True
    return False


def _safe_get_attribute(instance: Any, key: str) -> Any:
    try:
        value = getattr(instance, key, None)
        if value is None:
            return None
        if isinstance(value, type):
            return value.__name__
        if _is_safe_for_serialization(value):
            return value
        return None
    except Exception:
        return None


def _extract_safe_attributes(instance: Any) -> dict[str, Any]:
    """Extract all public attributes that are safe for serialization.

    Skips attributes starting with underscore to avoid capturing internal
    references (e.g., httpx clients) that can interfere with async cleanup.
    """
    attrs = {}
    for key in dir(instance):
        if key.startswith("_"):
            continue
        value = getattr(instance, key, None)
        # Skip methods/functions, but keep types (e.g., output_type=str)
        if callable(value) and not isinstance(value, type):
            continue
        safe_value = _safe_get_attribute(instance, key)
        if safe_value is not None:
            attrs[key] = safe_value
    return attrs
>>>>>>> d4bcdf2d


def _set_span_attributes(span: LiveSpan, instance):
    # 1) MCPServer attributes
    try:
        from pydantic_ai.mcp import MCPServer

        if isinstance(instance, MCPServer):
            mcp_attrs = _get_mcp_server_attributes(instance)
            span.set_attributes({k: v for k, v in mcp_attrs.items() if v is not None})
    except Exception as e:
        _logger.warning("Failed saving MCPServer attributes: %s", e)

    # 2) Agent attributes
    try:
        from pydantic_ai import Agent

        if isinstance(instance, Agent):
            agent_attrs = _get_agent_attributes(instance)
            span.set_attributes({k: v for k, v in agent_attrs.items() if v is not None})
    except Exception as e:
        _logger.warning("Failed saving Agent attributes: %s", e)

    # 3) InstrumentedModel attributes
    try:
        from pydantic_ai.models.instrumented import InstrumentedModel

        if isinstance(instance, InstrumentedModel):
            model_attrs = _get_model_attributes(instance)
            span.set_attributes({k: v for k, v in model_attrs.items() if v is not None})
    except Exception as e:
        _logger.warning("Failed saving InstrumentedModel attributes: %s", e)

    # 4) Tool attributes
    try:
        from pydantic_ai import Tool

        if isinstance(instance, Tool):
            tool_attrs = _get_tool_attributes(instance)
            span.set_attributes({k: v for k, v in tool_attrs.items() if v is not None})
    except Exception as e:
        _logger.warning("Failed saving Tool attributes: %s", e)


async def patched_async_class_call(original, self, *args, **kwargs):
    cfg = AutoLoggingConfig.init(flavor_name=mlflow.pydantic_ai.FLAVOR_NAME)
    if not cfg.log_traces:
        return await original(self, *args, **kwargs)

    fullname = f"{self.__class__.__name__}.{original.__name__}"
    span_type = _get_span_type(self)

    with mlflow.start_span(name=fullname, span_type=span_type) as span:
        inputs = _construct_full_inputs(original, self, *args, **kwargs)
        span.set_inputs(inputs)
        _set_span_attributes(span, self)

        result = await original(self, *args, **kwargs)
        outputs = _serialize_output(result)
        span.set_outputs(outputs)
        if usage_dict := _parse_usage(result):
            span.set_attribute(SpanAttributeKey.CHAT_USAGE, usage_dict)
        return result


def patched_class_call(original, self, *args, **kwargs):
    cfg = AutoLoggingConfig.init(flavor_name=mlflow.pydantic_ai.FLAVOR_NAME)
    if not cfg.log_traces:
        return original(self, *args, **kwargs)

    fullname = f"{self.__class__.__name__}.{original.__name__}"
    span_type = _get_span_type(self)
    with mlflow.start_span(name=fullname, span_type=span_type) as span:
        inputs = _construct_full_inputs(original, self, *args, **kwargs)
        span.set_inputs(inputs)
        _set_span_attributes(span, self)

        result = original(self, *args, **kwargs)
        outputs = _serialize_output(result)
        span.set_outputs(outputs)
        if usage_dict := _parse_usage(result):
            span.set_attribute(SpanAttributeKey.CHAT_USAGE, usage_dict)
        return result


def patched_async_stream_call(original, self, *args, **kwargs):
    @asynccontextmanager
    async def _wrapper():
        cfg = AutoLoggingConfig.init(flavor_name=mlflow.pydantic_ai.FLAVOR_NAME)
        if not cfg.log_traces:
            async with original(self, *args, **kwargs) as result:
                yield result
            return

        # Skip span creation ONLY for Agent.run_stream when inside run_stream_sync.
        # Agent.run_stream_sync already creates a root span, so we don't need another
        # Agent.run_stream span. But we DO want InstrumentedModel spans (LLM calls).
        # The async context manager for Agent.run_stream won't properly exit when
        # called from run_stream_sync (pydantic_ai's implementation uses a generator
        # that pauses), so we skip it to avoid orphaned spans.
        from pydantic_ai import Agent

        if _in_sync_stream_context.get() and isinstance(self, Agent):
            async with original(self, *args, **kwargs) as result:
                yield result
            return

        fullname = f"{self.__class__.__name__}.{original.__name__}"
        span_type = _get_span_type(self)

        with mlflow.start_span(name=fullname, span_type=span_type) as span:
            inputs = _construct_full_inputs(original, self, *args, **kwargs)
            span.set_inputs(inputs)
            _set_span_attributes(span, self)

            async with original(self, *args, **kwargs) as stream_result:
                try:
                    yield stream_result
                finally:
                    # After the stream is consumed, get the final result
                    try:
                        outputs = _serialize_output(stream_result)
                        span.set_outputs(outputs)
                        if usage_dict := _parse_usage(stream_result):
                            span.set_attribute(SpanAttributeKey.CHAT_USAGE, usage_dict)
                    except Exception as e:
                        _logger.debug(f"Failed to set streaming outputs: {e}")

    return _wrapper()


# Wrapper that captures span outputs after stream is consumed.
# This is necessary because run_stream_sync is NOT a context manager
# (unlike run_stream which is @asynccontextmanager). We must intercept
# iterator completion to know when streaming finishes.
class _StreamedRunResultSyncWrapper:
    def __init__(self, result, span):
        self._result = result
        self._span = span
        self._finalized = False

    def _use_span_context(self):
        return trace.use_span(self._span._span, end_on_exit=False)

    def _finalize(self):
        if self._finalized:
            return
        self._finalized = True

        # End child spans that haven't been ended yet.
        # This is necessary because pydantic_ai's run_stream_sync uses an async generator
        # that pauses mid-execution, causing async context managers (and their spans) to
        # never properly exit. We manually end these spans before ending the root span.
        self._end_unfinished_child_spans()

        try:
            self._span.set_outputs(_serialize_output(self._result))
            if usage_dict := _parse_usage(self._result):
                self._span.set_attribute(SpanAttributeKey.CHAT_USAGE, usage_dict)
        except Exception as e:
            _logger.debug(f"Failed to set streaming outputs: {e}")
        finally:
            self._span.end()

    def _end_unfinished_child_spans(self):
        from mlflow.tracing.trace_manager import InMemoryTraceManager

        manager = InMemoryTraceManager.get_instance()
        if manager is None:
            return

        trace_id = self._span.request_id
        root_span_id = self._span.span_id

        with manager.get_trace(trace_id) as trace:
            if not trace:
                return

            # Find and end all unfinished child spans (direct children of our root span)
            for span_id, span in trace.span_dict.items():
                if span_id == root_span_id:
                    continue
                # Only end spans that are direct children of our root span
                if span.parent_id == root_span_id and span._span.end_time is None:
                    try:
                        span.end()
                    except Exception as e:
                        _logger.debug(f"Failed to end child span {span.name}: {e}")

    def _wrap_iterator(self, iterator_func, **kwargs):
        with self._use_span_context():
            try:
                yield from iterator_func(**kwargs)
            finally:
                self._finalize()

    def stream_text(self, **kwargs):
        return self._wrap_iterator(self._result.stream_text, **kwargs)

    def stream_output(self, **kwargs):
        return self._wrap_iterator(self._result.stream_output, **kwargs)

    def stream_responses(self, **kwargs):
        return self._wrap_iterator(self._result.stream_responses, **kwargs)

    def get_output(self, **kwargs):
        with self._use_span_context():
            try:
                return self._result.get_output(**kwargs)
            finally:
                self._finalize()

    def __getattr__(self, name):
        return getattr(self._result, name)


def patched_sync_stream_call(original, self, *args, **kwargs):
    cfg = AutoLoggingConfig.init(flavor_name=mlflow.pydantic_ai.FLAVOR_NAME)
    if not cfg.log_traces:
        return original(self, *args, **kwargs)

    fullname = f"{self.__class__.__name__}.{original.__name__}"
    span_type = _get_span_type(self)

    # Use start_span_no_context (not `with start_span()`) because the span must remain
    # open after this function returns. The span ends later when the user finishes
    # iterating through the stream (handled by _StreamedRunResultSyncWrapper._finalize).
    span = mlflow.start_span_no_context(name=fullname, span_type=span_type)

    span.set_inputs(_construct_full_inputs(original, self, *args, **kwargs))
    _set_span_attributes(span, self)

    try:
        # Use use_span to set this span as the active context so child spans
        # (e.g., LLM calls via InstrumentedModel) are properly parented.
        # end_on_exit=False ensures we control when the span ends (in _finalize).
        # Also set _in_sync_stream_context to prevent patched_async_stream_call
        # from creating another Agent.run_stream span (it would never end due to
        # pydantic_ai's async generator implementation).
        token = _in_sync_stream_context.set(True)
        try:
            with trace.use_span(span._span, end_on_exit=False):
                result = original(self, *args, **kwargs)
        finally:
            _in_sync_stream_context.reset(token)

        return _StreamedRunResultSyncWrapper(result, span)
    except Exception:
        span.end(status="ERROR")
        raise


def _get_span_type(instance) -> str:
    try:
        from pydantic_ai import Agent, Tool
        from pydantic_ai.mcp import MCPServer
        from pydantic_ai.models.instrumented import InstrumentedModel
    except ImportError:
        return SpanType.UNKNOWN

    if isinstance(instance, InstrumentedModel):
        return SpanType.LLM
    if isinstance(instance, Agent):
        return SpanType.AGENT
    if isinstance(instance, Tool):
        return SpanType.TOOL
    if isinstance(instance, MCPServer):
        return SpanType.TOOL

    try:
        from pydantic_ai._tool_manager import ToolManager

        if isinstance(instance, ToolManager):
            return SpanType.TOOL
    except ImportError:
        pass
    return SpanType.UNKNOWN


def _construct_full_inputs(func, *args, **kwargs) -> dict[str, Any]:
    try:
        sig = inspect.signature(func)
        bound = sig.bind_partial(*args, **kwargs).arguments
        bound.pop("self", None)
        bound.pop("deps", None)

        return {
            k: (v.__dict__ if hasattr(v, "__dict__") else v)
            for k, v in bound.items()
            if v is not None
        }
    except (ValueError, TypeError):
        return kwargs


def _serialize_output(result: Any) -> Any:
    if result is None:
        return None

    if hasattr(result, "new_messages") and callable(result.new_messages):
        try:
            new_messages = result.new_messages()
            serialized_messages = [asdict(msg) for msg in new_messages]

            try:
                serialized_result = asdict(result)
            except Exception:
                # We can't use asdict for StreamedRunResult because its async generator
                serialized_result = dict(result.__dict__) if hasattr(result, "__dict__") else {}

            serialized_result["_new_messages_serialized"] = serialized_messages
            return serialized_result
        except Exception as e:
            _logger.debug(f"Failed to serialize new_messages: {e}")

    return result.__dict__ if hasattr(result, "__dict__") else result


def _get_agent_attributes(instance):
    attrs = {SpanAttributeKey.MESSAGE_FORMAT: "pydantic_ai"}
    attrs.update(_extract_safe_attributes(instance))
    if hasattr(instance, "tools"):
        try:
            if tools_value := _parse_tools(instance.tools):
                attrs["tools"] = tools_value
        except Exception:
            pass
    return attrs


def _get_model_attributes(instance):
    attrs = {SpanAttributeKey.MESSAGE_FORMAT: "pydantic_ai"}
    attrs.update(_extract_safe_attributes(instance))
    return attrs


def _get_tool_attributes(instance):
    return _extract_safe_attributes(instance)


def _get_mcp_server_attributes(instance):
    attrs = _extract_safe_attributes(instance)
    if hasattr(instance, "tools"):
        try:
            if tools_value := _parse_tools(instance.tools):
                attrs["tools"] = tools_value
        except Exception:
            pass
    return attrs


def _parse_tools(tools):
    return [
        {"type": "function", "function": data}
        for tool in tools
        if (data := tool.model_dumps(exclude_none=True))
    ]


def _parse_usage(result: Any) -> dict[str, int] | None:
    try:
        if isinstance(result, tuple) and len(result) == 2:
            usage = result[1]
        else:
            usage_attr = getattr(result, "usage", None)
            if usage_attr is None:
                return None

            # Handle both property (RunResult) and method (StreamedRunResult)
            # StreamedRunResult has .usage() as a method
            usage = usage_attr() if callable(usage_attr) else usage_attr

        if usage is None:
            return None

        return {
            TokenUsageKey.INPUT_TOKENS: usage.request_tokens,
            TokenUsageKey.OUTPUT_TOKENS: usage.response_tokens,
            TokenUsageKey.TOTAL_TOKENS: usage.total_tokens,
        }
    except Exception as e:
        _logger.debug(f"Failed to parse token usage from output: {e}")
    return None<|MERGE_RESOLUTION|>--- conflicted
+++ resolved
@@ -1,12 +1,8 @@
 import contextvars
 import inspect
 import logging
-<<<<<<< HEAD
 from contextlib import asynccontextmanager
-from dataclasses import asdict
-=======
 from dataclasses import asdict, is_dataclass
->>>>>>> d4bcdf2d
 from typing import Any
 
 from opentelemetry import trace
@@ -19,13 +15,11 @@
 
 _logger = logging.getLogger(__name__)
 
-<<<<<<< HEAD
 # Context variable to track when we're inside run_stream_sync to prevent
 # double span creation (run_stream_sync internally calls run_stream)
 _in_sync_stream_context: contextvars.ContextVar[bool] = contextvars.ContextVar(
     "_in_sync_stream_context", default=False
 )
-=======
 _SAFE_PRIMITIVE_TYPES = (str, int, float, bool)
 
 
@@ -77,7 +71,6 @@
         if safe_value is not None:
             attrs[key] = safe_value
     return attrs
->>>>>>> d4bcdf2d
 
 
 def _set_span_attributes(span: LiveSpan, instance):
