# Copyright 2018 Databricks, Inc.


<<<<<<< HEAD
VERSION = '1.5.1.dev0'
=======
VERSION = '1.5.0'
>>>>>>> 61e286ad
<|MERGE_RESOLUTION|>--- conflicted
+++ resolved
@@ -1,8 +1,4 @@
 # Copyright 2018 Databricks, Inc.
 
 
-<<<<<<< HEAD
-VERSION = '1.5.1.dev0'
-=======
-VERSION = '1.5.0'
->>>>>>> 61e286ad
+VERSION = '1.5.1.dev0'