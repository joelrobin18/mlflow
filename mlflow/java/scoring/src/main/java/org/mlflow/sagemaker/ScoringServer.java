--- conflicted
+++ resolved
@@ -172,11 +172,7 @@
     @Override
     public void doGet(HttpServletRequest request, HttpServletResponse response) throws IOException {
       response.setStatus(HttpServletResponse.SC_OK);
-<<<<<<< HEAD
-      response.getWriter().print("2.20.3");
-=======
       response.getWriter().print("2.21.1-SNAPSHOT");
->>>>>>> a037de3d
       response.getWriter().close();
     }
   }
