import { useCallback, useEffect, useState } from 'react';
import { ErrorBoundary } from 'react-error-boundary';

import { Tabs, useDesignSystemTheme } from '@databricks/design-system';
import { FormattedMessage } from '@databricks/i18n';

import { getLargeTraceDisplaySizeThreshold, shouldBlockLargeTraceDisplay } from './FeatureUtils';
import type { ModelTrace } from './ModelTrace.types';
import { getModelTraceId, getModelTraceSize } from './ModelTraceExplorer.utils';
import { ModelTraceExplorerDetailView } from './ModelTraceExplorerDetailView';
import { ModelTraceExplorerErrorState } from './ModelTraceExplorerErrorState';
import { ModelTraceExplorerGenericErrorState } from './ModelTraceExplorerGenericErrorState';
import { ModelTraceExplorerTraceTooLargeView } from './ModelTraceExplorerTraceTooLargeView';
import {
  ModelTraceExplorerViewStateProvider,
  useModelTraceExplorerViewState,
} from './ModelTraceExplorerViewStateContext';
<<<<<<< HEAD
import { useGetModelTraceInfoV3 } from './hooks/useGetModelTraceInfoV3';
import { ModelTraceHeaderDetails } from './ModelTraceHeaderDetails';
import { ModelTraceExplorerSummaryView } from './summary-view/ModelTraceExplorerSummaryView';
import { ModelTraceExplorerComparisonLayout } from './ModelTraceExplorerComparisonLayout';

export const ModelTraceExplorerContent = ({
  modelTrace,
=======
import { ModelTraceHeaderDetails } from './ModelTraceHeaderDetails';
import { useGetModelTraceInfo } from './hooks/useGetModelTraceInfo';
import { useTraceCachedActions } from './hooks/useTraceCachedActions';
import { ModelTraceExplorerSummaryView } from './summary-view/ModelTraceExplorerSummaryView';

const ModelTraceExplorerContent = ({
  modelTraceInfo,
>>>>>>> 4aac6055
  className,
  selectedSpanId,
  onSelectSpan,
}: {
  modelTraceInfo: ModelTrace['info'];
  className?: string;
  selectedSpanId?: string;
  onSelectSpan?: (selectedSpanId?: string) => void;
}) => {
  const { theme } = useDesignSystemTheme();
  const { activeView, setActiveView } = useModelTraceExplorerViewState();

  const handleValueChange = useCallback(
    (value: string) => {
      setActiveView(value as 'summary' | 'detail');
    },
    [
      // prettier-ignore
      setActiveView,
    ],
  );

  return (
    <Tabs.Root
      componentId="shared.model-trace-explorer.view-mode-toggle"
      value={activeView}
      onValueChange={handleValueChange}
      css={{
        '& > div:nth-of-type(2)': {
          marginBottom: 0,
          flexShrink: 0,
        },
        display: 'flex',
        flexDirection: 'column',
        height: '100%',
        overflow: 'hidden',
      }}
    >
<<<<<<< HEAD
      <ModelTraceExplorerComparisonLayout header={<ModelTraceHeaderDetails modelTrace={modelTrace} />}>
        <Tabs.List css={{ paddingLeft: theme.spacing.md, flexShrink: 0 }}>
          <Tabs.Trigger value="summary">
            <FormattedMessage
              defaultMessage="Summary"
              description="Label for the summary view tab in the model trace explorer"
            />
          </Tabs.Trigger>
          <Tabs.Trigger value="detail">
            <FormattedMessage
              defaultMessage="Details & Timeline"
              description="Label for the details & timeline view tab in the model trace explorer"
            />
          </Tabs.Trigger>
        </Tabs.List>
        <Tabs.Content
          value="summary"
          css={{
            display: 'flex',
            flexDirection: 'column',
            flex: 1,
            minHeight: 0,
          }}
        >
          <ModelTraceExplorerSummaryView modelTrace={modelTrace} />
        </Tabs.Content>
        <Tabs.Content
          value="detail"
          css={{
            display: 'flex',
            flexDirection: 'column',
            flex: 1,
            minHeight: 0,
          }}
        >
          <ModelTraceExplorerDetailView
            modelTrace={modelTrace}
            className={className}
            selectedSpanId={selectedSpanId}
            onSelectSpan={onSelectSpan}
          />
        </Tabs.Content>
      </ModelTraceExplorerComparisonLayout>
=======
      <div css={{ paddingLeft: theme.spacing.md, paddingBottom: theme.spacing.sm }}>
        <ModelTraceHeaderDetails modelTraceInfo={modelTraceInfo} />
      </div>
      <Tabs.List css={{ paddingLeft: theme.spacing.md, flexShrink: 0 }}>
        <Tabs.Trigger value="summary">
          <FormattedMessage
            defaultMessage="Summary"
            description="Label for the summary view tab in the model trace explorer"
          />
        </Tabs.Trigger>
        <Tabs.Trigger value="detail">
          <FormattedMessage
            defaultMessage="Details & Timeline"
            description="Label for the details & timeline view tab in the model trace explorer"
          />
        </Tabs.Trigger>
      </Tabs.List>
      <Tabs.Content
        value="summary"
        css={{
          display: 'flex',
          flexDirection: 'column',
          flex: 1,
          minHeight: 0,
        }}
      >
        <ModelTraceExplorerSummaryView />
      </Tabs.Content>
      <Tabs.Content
        value="detail"
        css={{
          display: 'flex',
          flexDirection: 'column',
          flex: 1,
          minHeight: 0,
        }}
      >
        <ModelTraceExplorerDetailView
          modelTraceInfo={modelTraceInfo}
          className={className}
          selectedSpanId={selectedSpanId}
          onSelectSpan={onSelectSpan}
        />
      </Tabs.Content>
>>>>>>> 4aac6055
    </Tabs.Root>
  );
};

const ContextProviders = ({ children }: { traceId: string; children: React.ReactNode }) => {
  return <ErrorBoundary fallbackRender={ModelTraceExplorerErrorState}>{children}</ErrorBoundary>;
};

export const ModelTraceExplorerImpl = ({
  modelTrace: initialModelTrace,
  className,
  initialActiveView,
  selectedSpanId,
  onSelectSpan,
<<<<<<< HEAD
  isInComparisonView = false,
=======
  collapseAssessmentPane,
>>>>>>> 4aac6055
}: {
  modelTrace: ModelTrace;
  className?: string;
  initialActiveView?: 'summary' | 'detail';
  selectedSpanId?: string;
  onSelectSpan?: (selectedSpanId?: string) => void;
<<<<<<< HEAD
  isInComparisonView?: boolean;
=======
  /**
   * If set to `false`, the assessments pane will be expanded if there are any assessments.
   * If set to `'force-open'`, the assessments pane will be expanded regardless of whether there are any assessments.
   */
  collapseAssessmentPane?: boolean | 'force-open';
>>>>>>> 4aac6055
}) => {
  const [modelTrace, setModelTrace] = useState(initialModelTrace);
  const [forceDisplay, setForceDisplay] = useState(false);
  const traceId = getModelTraceId(initialModelTrace);
  // older traces don't have a size, so we default to 0 to always display them
  const size = getModelTraceSize(initialModelTrace) ?? 0;
  // always displayable if the feature flag is disabled
  const isDisplayable = shouldBlockLargeTraceDisplay() ? size < getLargeTraceDisplaySizeThreshold() : true;
  const [assessmentsPaneEnabled, setAssessmentsPaneEnabled] = useState(traceId.startsWith('tr-'));
  const [isMountingTrace, setIsMountingTrace] = useState(true);

  const { isFetching } = useGetModelTraceInfo({
    traceId,
    setModelTrace,
    setAssessmentsPaneEnabled,
    enabled: isDisplayable,
  });

  const isTraceInitialLoading = isMountingTrace && isFetching;

  useEffect(() => {
    setModelTrace(initialModelTrace);
    setIsMountingTrace(true);
    // reset the model trace when the traceId changes
    // eslint-disable-next-line react-hooks/exhaustive-deps
  }, [traceId]);

  useEffect(() => {
    if (isMountingTrace && !isFetching) {
      setIsMountingTrace(false);
    }
  }, [isMountingTrace, isFetching]);

  const resetActionCache = useTraceCachedActions((state) => state.resetCache);

  // Reset the cache each time a trace explorer is mounted
  useEffect(() => {
    resetActionCache();
  }, [resetActionCache]);

  if (!isDisplayable && !forceDisplay) {
    return <ModelTraceExplorerTraceTooLargeView traceId={traceId} setForceDisplay={setForceDisplay} />;
  }

  return (
    <ContextProviders traceId={traceId}>
      <ModelTraceExplorerViewStateProvider
        modelTrace={modelTrace}
        initialActiveView={initialActiveView}
        selectedSpanIdOnRender={selectedSpanId}
        assessmentsPaneEnabled={assessmentsPaneEnabled}
<<<<<<< HEAD
        isInComparisonView={isInComparisonView}
=======
        initialAssessmentsPaneCollapsed={collapseAssessmentPane}
        isTraceInitialLoading={isTraceInitialLoading}
>>>>>>> 4aac6055
      >
        <ModelTraceExplorerContent
          modelTraceInfo={modelTrace.info}
          className={className}
          selectedSpanId={selectedSpanId}
          onSelectSpan={onSelectSpan}
        />
      </ModelTraceExplorerViewStateProvider>
    </ContextProviders>
  );
};

export const ModelTraceExplorer = ModelTraceExplorerImpl;<|MERGE_RESOLUTION|>--- conflicted
+++ resolved
@@ -15,15 +15,6 @@
   ModelTraceExplorerViewStateProvider,
   useModelTraceExplorerViewState,
 } from './ModelTraceExplorerViewStateContext';
-<<<<<<< HEAD
-import { useGetModelTraceInfoV3 } from './hooks/useGetModelTraceInfoV3';
-import { ModelTraceHeaderDetails } from './ModelTraceHeaderDetails';
-import { ModelTraceExplorerSummaryView } from './summary-view/ModelTraceExplorerSummaryView';
-import { ModelTraceExplorerComparisonLayout } from './ModelTraceExplorerComparisonLayout';
-
-export const ModelTraceExplorerContent = ({
-  modelTrace,
-=======
 import { ModelTraceHeaderDetails } from './ModelTraceHeaderDetails';
 import { useGetModelTraceInfo } from './hooks/useGetModelTraceInfo';
 import { useTraceCachedActions } from './hooks/useTraceCachedActions';
@@ -31,7 +22,6 @@
 
 const ModelTraceExplorerContent = ({
   modelTraceInfo,
->>>>>>> 4aac6055
   className,
   selectedSpanId,
   onSelectSpan,
@@ -70,51 +60,6 @@
         overflow: 'hidden',
       }}
     >
-<<<<<<< HEAD
-      <ModelTraceExplorerComparisonLayout header={<ModelTraceHeaderDetails modelTrace={modelTrace} />}>
-        <Tabs.List css={{ paddingLeft: theme.spacing.md, flexShrink: 0 }}>
-          <Tabs.Trigger value="summary">
-            <FormattedMessage
-              defaultMessage="Summary"
-              description="Label for the summary view tab in the model trace explorer"
-            />
-          </Tabs.Trigger>
-          <Tabs.Trigger value="detail">
-            <FormattedMessage
-              defaultMessage="Details & Timeline"
-              description="Label for the details & timeline view tab in the model trace explorer"
-            />
-          </Tabs.Trigger>
-        </Tabs.List>
-        <Tabs.Content
-          value="summary"
-          css={{
-            display: 'flex',
-            flexDirection: 'column',
-            flex: 1,
-            minHeight: 0,
-          }}
-        >
-          <ModelTraceExplorerSummaryView modelTrace={modelTrace} />
-        </Tabs.Content>
-        <Tabs.Content
-          value="detail"
-          css={{
-            display: 'flex',
-            flexDirection: 'column',
-            flex: 1,
-            minHeight: 0,
-          }}
-        >
-          <ModelTraceExplorerDetailView
-            modelTrace={modelTrace}
-            className={className}
-            selectedSpanId={selectedSpanId}
-            onSelectSpan={onSelectSpan}
-          />
-        </Tabs.Content>
-      </ModelTraceExplorerComparisonLayout>
-=======
       <div css={{ paddingLeft: theme.spacing.md, paddingBottom: theme.spacing.sm }}>
         <ModelTraceHeaderDetails modelTraceInfo={modelTraceInfo} />
       </div>
@@ -159,7 +104,6 @@
           onSelectSpan={onSelectSpan}
         />
       </Tabs.Content>
->>>>>>> 4aac6055
     </Tabs.Root>
   );
 };
@@ -174,26 +118,20 @@
   initialActiveView,
   selectedSpanId,
   onSelectSpan,
-<<<<<<< HEAD
-  isInComparisonView = false,
-=======
   collapseAssessmentPane,
->>>>>>> 4aac6055
+  isInComparisonView,
 }: {
   modelTrace: ModelTrace;
   className?: string;
   initialActiveView?: 'summary' | 'detail';
   selectedSpanId?: string;
   onSelectSpan?: (selectedSpanId?: string) => void;
-<<<<<<< HEAD
-  isInComparisonView?: boolean;
-=======
   /**
    * If set to `false`, the assessments pane will be expanded if there are any assessments.
    * If set to `'force-open'`, the assessments pane will be expanded regardless of whether there are any assessments.
    */
   collapseAssessmentPane?: boolean | 'force-open';
->>>>>>> 4aac6055
+  isInComparisonView?: boolean;
 }) => {
   const [modelTrace, setModelTrace] = useState(initialModelTrace);
   const [forceDisplay, setForceDisplay] = useState(false);
@@ -245,12 +183,9 @@
         initialActiveView={initialActiveView}
         selectedSpanIdOnRender={selectedSpanId}
         assessmentsPaneEnabled={assessmentsPaneEnabled}
-<<<<<<< HEAD
         isInComparisonView={isInComparisonView}
-=======
         initialAssessmentsPaneCollapsed={collapseAssessmentPane}
         isTraceInitialLoading={isTraceInitialLoading}
->>>>>>> 4aac6055
       >
         <ModelTraceExplorerContent
           modelTraceInfo={modelTrace.info}
