import { Button, ExpandMoreIcon, Spacer, Tooltip, Typography, useDesignSystemTheme } from '@databricks/design-system';
import { useMemo } from 'react';
<<<<<<< HEAD
import { RegisteredPrompt, RegisteredPromptVersion } from '../types';
import { getPromptContentTagValue, PROMPT_TYPE_TAG_KEY, PROMPT_TYPE_CHAT } from '../utils';
=======
import type { RegisteredPrompt, RegisteredPromptVersion } from '../types';
import { getPromptContentTagValue } from '../utils';
>>>>>>> de6c1119
import { PromptVersionMetadata } from './PromptVersionMetadata';
import { FormattedMessage, useIntl } from 'react-intl';
import { diffWords } from '../diff';

export const PromptContentCompare = ({
  baselineVersion,
  comparedVersion,
  onSwitchSides,
  onEditVersion,
  registeredPrompt,
  aliasesByVersion,
  showEditAliasesModal,
}: {
  baselineVersion?: RegisteredPromptVersion;
  comparedVersion?: RegisteredPromptVersion;
  onSwitchSides: () => void;
  onEditVersion: (version?: RegisteredPromptVersion) => void;
  registeredPrompt?: RegisteredPrompt;
  aliasesByVersion: Record<string, string[]>;
  showEditAliasesModal?: (versionNumber: string) => void;
}) => {
  const { theme } = useDesignSystemTheme();
  const intl = useIntl();

  const baselineValue = useMemo(
    () => (baselineVersion ? getPromptContentTagValue(baselineVersion) : ''),
    [baselineVersion],
  );
  const comparedValue = useMemo(
    () => (comparedVersion ? getPromptContentTagValue(comparedVersion) : ''),
    [comparedVersion],
  );

  const baselineType = useMemo(
    () => baselineVersion?.tags?.find((t) => t.key === PROMPT_TYPE_TAG_KEY)?.value,
    [baselineVersion],
  );
  const comparedType = useMemo(
    () => comparedVersion?.tags?.find((t) => t.key === PROMPT_TYPE_TAG_KEY)?.value,
    [comparedVersion],
  );

  const stringifyChat = (value: string | undefined) => {
    if (!value) {
      return '';
    }
    try {
      const parsed = JSON.parse(value);
      if (Array.isArray(parsed)) {
        return parsed.map((m: any) => `${m.role}: ${m.content}`).join('\n');
      }
    } catch {}
    return value;
  };

  const baselineDisplay = baselineType === PROMPT_TYPE_CHAT ? stringifyChat(baselineValue) : baselineValue;
  const comparedDisplay = comparedType === PROMPT_TYPE_CHAT ? stringifyChat(comparedValue) : comparedValue;

  const diff = useMemo(
    () => diffWords(baselineDisplay ?? '', comparedDisplay ?? '') ?? [],
    [baselineDisplay, comparedDisplay],
  );

  const colors = useMemo(
    () => ({
      addedBackground: theme.isDarkMode ? theme.colors.green700 : theme.colors.green300,
      removedBackground: theme.isDarkMode ? theme.colors.red700 : theme.colors.red300,
    }),
    [theme],
  );

  return (
    <div
      css={{
        flex: 1,
        padding: theme.spacing.md,
        paddingTop: 0,
        borderRadius: theme.borders.borderRadiusSm,
        overflow: 'hidden',
        display: 'flex',
        flexDirection: 'column',
      }}
    >
      <div css={{ display: 'flex', justifyContent: 'space-between' }}>
        <Typography.Title level={3}>
          <FormattedMessage
            defaultMessage="Comparing version {baseline} with version {compared}"
            description="Label for comparing prompt versions in the prompt comparison view. Variables {baseline} and {compared} are numeric version numbers being compared."
            values={{
              baseline: baselineVersion?.version,
              compared: comparedVersion?.version,
            }}
          />
        </Typography.Title>
      </div>
      <Spacer shrinks={false} />
      <div css={{ display: 'flex' }}>
        <div css={{ flex: 1 }}>
          <PromptVersionMetadata
            aliasesByVersion={aliasesByVersion}
            onEditVersion={onEditVersion}
            registeredPrompt={registeredPrompt}
            registeredPromptVersion={baselineVersion}
            showEditAliasesModal={showEditAliasesModal}
            isBaseline
          />
        </div>
        <div css={{ paddingLeft: theme.spacing.sm, paddingRight: theme.spacing.sm }}>
          <div css={{ width: theme.general.heightSm }} />
        </div>
        <div css={{ flex: 1 }}>
          <PromptVersionMetadata
            aliasesByVersion={aliasesByVersion}
            onEditVersion={onEditVersion}
            registeredPrompt={registeredPrompt}
            registeredPromptVersion={comparedVersion}
            showEditAliasesModal={showEditAliasesModal}
          />
        </div>
      </div>
      <Spacer shrinks={false} />
      <div css={{ display: 'flex', flex: 1, overflow: 'auto', alignItems: 'flex-start' }}>
        <div
          css={{
            backgroundColor: theme.colors.backgroundSecondary,
            padding: theme.spacing.md,
            flex: 1,
          }}
        >
          <Typography.Text
            css={{
              whiteSpace: 'pre-wrap',
            }}
          >
            {baselineDisplay || 'Empty'}
          </Typography.Text>
        </div>
        <div css={{ paddingLeft: theme.spacing.sm, paddingRight: theme.spacing.sm }}>
          <Tooltip
            componentId="mlflow.prompts.details.switch_sides.tooltip"
            content={
              <FormattedMessage
                defaultMessage="Switch sides"
                description="A label for button used to switch prompt versions when in side-by-side comparison view"
              />
            }
            side="top"
          >
            <Button
              aria-label={intl.formatMessage({
                defaultMessage: 'Switch sides',
                description: 'A label for button used to switch prompt versions when in side-by-side comparison view',
              })}
              componentId="mlflow.prompts.details.switch_sides"
              icon={<ExpandMoreIcon css={{ svg: { rotate: '90deg' } }} />}
              onClick={onSwitchSides}
            />
          </Tooltip>
        </div>

        <div
          css={{
            backgroundColor: theme.colors.backgroundSecondary,
            padding: theme.spacing.md,
            flex: 1,
          }}
        >
          <Typography.Text
            css={{
              whiteSpace: 'pre-wrap',
            }}
          >
            {diff.map((part, index) => (
              <span
                key={index}
                css={{
                  backgroundColor: part.added
                    ? colors.addedBackground
                    : part.removed
                    ? colors.removedBackground
                    : undefined,
                  textDecoration: part.removed ? 'line-through' : 'none',
                }}
              >
                {part.value}
              </span>
            ))}
          </Typography.Text>
        </div>
      </div>
    </div>
  );
};<|MERGE_RESOLUTION|>--- conflicted
+++ resolved
@@ -1,12 +1,7 @@
 import { Button, ExpandMoreIcon, Spacer, Tooltip, Typography, useDesignSystemTheme } from '@databricks/design-system';
 import { useMemo } from 'react';
-<<<<<<< HEAD
-import { RegisteredPrompt, RegisteredPromptVersion } from '../types';
 import { getPromptContentTagValue, PROMPT_TYPE_TAG_KEY, PROMPT_TYPE_CHAT } from '../utils';
-=======
 import type { RegisteredPrompt, RegisteredPromptVersion } from '../types';
-import { getPromptContentTagValue } from '../utils';
->>>>>>> de6c1119
 import { PromptVersionMetadata } from './PromptVersionMetadata';
 import { FormattedMessage, useIntl } from 'react-intl';
 import { diffWords } from '../diff';
