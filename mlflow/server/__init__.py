--- conflicted
+++ resolved
@@ -15,15 +15,6 @@
 from packaging.version import Version
 
 from mlflow.environment_variables import (
-<<<<<<< HEAD
-    MLFLOW_FLASK_SERVER_SECRET_KEY,
-    MLFLOW_GC_INTERVAL_SECONDS,
-    MLFLOW_GC_OLDER_THAN,
-)
-from mlflow.exceptions import MlflowException
-from mlflow.server import handlers
-from mlflow.server.gc_worker import start_gc_worker
-=======
     _MLFLOW_SGI_NAME,
     MLFLOW_FLASK_SERVER_SECRET_KEY,
     MLFLOW_SERVER_ENABLE_JOB_EXECUTION,
@@ -42,7 +33,6 @@
     SECRETS_CACHE_TTL_ENV_VAR,
     SERVE_ARTIFACTS_ENV_VAR,
 )
->>>>>>> 312edd5f
 from mlflow.server.handlers import (
     STATIC_PREFIX_ENV_VAR,
     _add_static_prefix,
@@ -319,15 +309,10 @@
     waitress_opts=None,
     expose_prometheus=None,
     app_name=None,
-<<<<<<< HEAD
-    gc_interval=None,
-    gc_older_than=None,
-=======
     uvicorn_opts=None,
     env_file=None,
     secrets_cache_ttl=None,
     secrets_cache_max_size=None,
->>>>>>> 312edd5f
 ):
     """
     Run the MLflow server, wrapping it in gunicorn, uvicorn, or waitress on windows
@@ -358,14 +343,6 @@
 
     if expose_prometheus:
         env_map[PROMETHEUS_EXPORTER_ENV_VAR] = expose_prometheus
-<<<<<<< HEAD
-    if gc_interval is not None:
-        env_map[MLFLOW_GC_INTERVAL_SECONDS.name] = str(gc_interval)
-    if gc_older_than is not None:
-        env_map[MLFLOW_GC_OLDER_THAN.name] = gc_older_than
-    secret_key = MLFLOW_FLASK_SERVER_SECRET_KEY.get()
-    if secret_key:
-=======
 
     if secrets_cache_ttl is not None:
         env_map[SECRETS_CACHE_TTL_ENV_VAR] = str(secrets_cache_ttl)
@@ -373,7 +350,6 @@
         env_map[SECRETS_CACHE_MAX_SIZE_ENV_VAR] = str(secrets_cache_max_size)
 
     if secret_key := MLFLOW_FLASK_SERVER_SECRET_KEY.get():
->>>>>>> 312edd5f
         env_map[MLFLOW_FLASK_SERVER_SECRET_KEY.name] = secret_key
 
     # Determine which server we're using (only one should be true)
