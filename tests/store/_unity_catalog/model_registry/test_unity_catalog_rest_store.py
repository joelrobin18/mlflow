--- conflicted
+++ resolved
@@ -2165,11 +2165,7 @@
     tags = {"foo": "bar"}
     # Patch proto_info_to_mlflow_prompt_info to return a dummy PromptInfo
     with mock.patch(
-<<<<<<< HEAD
-        "mlflow.store._unity_catalog.registry.utils.proto_info_to_mlflow_prompt_info",
-=======
         "mlflow.store._unity_catalog.registry.rest_store.proto_info_to_mlflow_prompt_info",
->>>>>>> 7685fbde
         return_value=PromptInfo(name, description, tags=tags),
     ) as proto_to_prompt:
         store.create_prompt(name=name, description=description, tags=tags)
@@ -2179,34 +2175,10 @@
 
 
 @mock_http_200
-<<<<<<< HEAD
-def test_get_prompt_uc(mock_http, store, monkeypatch):
-    name = "prompt1"
-    version = "1"  # Pass specific version instead of None
-    # Patch proto_to_mlflow_prompt to return a dummy Prompt
-    with mock.patch(
-        "mlflow.store._unity_catalog.registry.utils.proto_to_mlflow_prompt",
-        return_value=Prompt(name, 1, "Hello, {{name}}!"),
-    ) as proto_to_prompt:
-        result = store.get_prompt(name=name, version=version)
-        # Should call the correct endpoint for GetPromptVersionRequest
-        assert any("/prompts/" in c[1]["endpoint"] for c in mock_http.call_args_list)
-        proto_to_prompt.assert_called()
-        # Verify result is Prompt
-        assert isinstance(result, Prompt)
-
-
-@mock_http_200
-def test_search_prompts_uc(mock_http, store, monkeypatch):
-    # Patch proto_info_to_mlflow_prompt_info to return a dummy PromptInfo
-    with mock.patch(
-        "mlflow.store._unity_catalog.registry.utils.proto_info_to_mlflow_prompt_info",
-=======
 def test_search_prompts_uc(mock_http, store, monkeypatch):
     # Patch proto_info_to_mlflow_prompt_info to return a dummy PromptInfo
     with mock.patch(
         "mlflow.store._unity_catalog.registry.rest_store.proto_info_to_mlflow_prompt_info",
->>>>>>> 7685fbde
         return_value=PromptInfo("prompt1", "test prompt"),
     ) as proto_to_prompt:
         store.search_prompts()
@@ -2250,11 +2222,7 @@
     with (
         mock.patch.object(store, "_call_endpoint", return_value=mock_response),
         mock.patch(
-<<<<<<< HEAD
-            "mlflow.store._unity_catalog.registry.utils.proto_info_to_mlflow_prompt_info",
-=======
             "mlflow.store._unity_catalog.registry.rest_store.proto_info_to_mlflow_prompt_info",
->>>>>>> 7685fbde
             side_effect=expected_prompts,
         ) as mock_converter,
     ):
@@ -2280,7 +2248,6 @@
 
 
 @mock_http_200
-<<<<<<< HEAD
 def test_create_prompt_version_uc(mock_http, store, monkeypatch):
     name = "prompt1"
     template = "Hello, {{name}}!"
@@ -2288,7 +2255,7 @@
     tags = {"version": "2"}
     # Patch proto_to_mlflow_prompt to return a dummy Prompt
     with mock.patch(
-        "mlflow.store._unity_catalog.registry.utils.proto_to_mlflow_prompt",
+        "mlflow.store._unity_catalog.registry.rest_store.proto_to_mlflow_prompt",
         return_value=Prompt(name, 2, template),
     ) as proto_to_prompt:
         result = store.create_prompt_version(
@@ -2308,7 +2275,7 @@
     version = "2"
     # Patch proto_to_mlflow_prompt to return a dummy Prompt
     with mock.patch(
-        "mlflow.store._unity_catalog.registry.utils.proto_to_mlflow_prompt",
+        "mlflow.store._unity_catalog.registry.rest_store.proto_to_mlflow_prompt",
         return_value=Prompt(name, 2, "Hello, {{name}}!"),
     ) as proto_to_prompt:
         result = store.get_prompt_version(name=name, version=version)
@@ -2349,28 +2316,27 @@
     # Should call the exact endpoint for DeletePromptTagRequest with substituted path
     expected_endpoint = f"/api/2.0/mlflow/unity-catalog/prompts/{name}/tags/{key}"
     assert any(c[1]["endpoint"] == expected_endpoint for c in mock_http.call_args_list)
-=======
-def test_set_prompt_tag_uc(mock_http, store, monkeypatch):
+
+
+@mock_http_200
+def test_get_prompt_version_by_alias_uc(mock_http, store, monkeypatch):
     name = "prompt1"
-    key = "env"
-    value = "prod"
-    store.set_prompt_tag(name=name, key=key, value=value)
-    # Should call the exact endpoint for SetPromptTagRequest with substituted path
-    expected_endpoint = f"/api/2.0/mlflow/unity-catalog/prompts/{name}/tags"
-    assert any(c[1]["endpoint"] == expected_endpoint for c in mock_http.call_args_list)
-
-
-@mock_http_200
-def test_delete_prompt_tag_uc(mock_http, store, monkeypatch):
-    name = "prompt1"
-    key = "env"
-    store.delete_prompt_tag(name=name, key=key)
-    # Should call the exact endpoint for DeletePromptTagRequest with substituted path
-    expected_endpoint = f"/api/2.0/mlflow/unity-catalog/prompts/{name}/tags/{key}"
-    assert any(c[1]["endpoint"] == expected_endpoint for c in mock_http.call_args_list)
-
-
-@mock_http_200
+    alias = "production"
+    # Patch proto_to_mlflow_prompt to return a dummy Prompt
+    with mock.patch(
+        "mlflow.store._unity_catalog.registry.rest_store.proto_to_mlflow_prompt",
+        return_value=Prompt(name, 1, "Hello, {{name}}!"),
+    ) as proto_to_prompt:
+        result = store.get_prompt_version_by_alias(name=name, alias=alias)
+        # Should call the specific endpoint with path parameters substituted
+        expected_endpoint = (
+            f"/api/2.0/mlflow/unity-catalog/prompts/{name}/versions/by-alias/{alias}"
+        )
+        assert any(c[1]["endpoint"] == expected_endpoint for c in mock_http.call_args_list)
+        proto_to_prompt.assert_called()
+        # Verify result is Prompt
+        assert isinstance(result, Prompt)
+        assert result.name == name
 def test_create_prompt_version_uc(mock_http, store, monkeypatch):
     name = "prompt1"
     template = "Hello {name}!"
@@ -2438,30 +2404,11 @@
         "/prompts/" in c[1]["endpoint"] and "/versions/" in c[1]["endpoint"]
         for c in mock_http.call_args_list
     )
->>>>>>> 7685fbde
 
 
 @mock_http_200
 def test_get_prompt_version_by_alias_uc(mock_http, store, monkeypatch):
     name = "prompt1"
-<<<<<<< HEAD
-    alias = "production"
-    # Patch proto_to_mlflow_prompt to return a dummy Prompt
-    with mock.patch(
-        "mlflow.store._unity_catalog.registry.utils.proto_to_mlflow_prompt",
-        return_value=Prompt(name, 1, "Hello, {{name}}!"),
-    ) as proto_to_prompt:
-        result = store.get_prompt_version_by_alias(name=name, alias=alias)
-        # Should call the specific endpoint with path parameters substituted
-        expected_endpoint = (
-            f"/api/2.0/mlflow/unity-catalog/prompts/{name}/versions/by-alias/{alias}"
-        )
-        assert any(c[1]["endpoint"] == expected_endpoint for c in mock_http.call_args_list)
-        proto_to_prompt.assert_called()
-        # Verify result is Prompt
-        assert isinstance(result, Prompt)
-        assert result.name == name
-=======
     alias = "latest"
     # Patch proto_to_mlflow_prompt to return a dummy Prompt
     with mock.patch(
@@ -2474,5 +2421,4 @@
             "/prompts/" in c[1]["endpoint"] and "/versions/by-alias/" in c[1]["endpoint"]
             for c in mock_http.call_args_list
         )
-        proto_to_prompt.assert_called()
->>>>>>> 7685fbde
+        proto_to_prompt.assert_called()