import time

import pytest

from mlflow.entities.assessment import (
    Assessment,
    AssessmentError,
    AssessmentSource,
    Expectation,
    Feedback,
)
from mlflow.exceptions import MlflowException
<<<<<<< HEAD
from mlflow.protos.databricks_trace_server_pb2 import Assessment as ProtoAssessment
=======
from mlflow.protos.assessments_pb2 import Assessment as ProtoAssessment
>>>>>>> 955f5e70


def test_assessment_creation():
    default_params = {
        "trace_id": "trace_id",
        "name": "relevance",
        "source": AssessmentSource(source_type="HUMAN", source_id="user_1"),
        "create_time_ms": 123456789,
        "last_update_time_ms": 123456789,
        "expectation": None,
        "feedback": Feedback(0.9),
        "rationale": "Rationale text",
        "metadata": {"key1": "value1"},
        "span_id": "span_id",
        "assessment_id": "assessment_id",
    }

    assessment = Assessment(**default_params)
    for key, value in default_params.items():
        assert getattr(assessment, key) == value

    assessment_with_error = Assessment(
        **{
            **default_params,
            "feedback": Feedback(
                None, AssessmentError(error_code="E001", error_message="An error occurred.")
            ),
        }
    )
    assert assessment_with_error.feedback.error.error_code == "E001"
    assert assessment_with_error.feedback.error.error_message == "An error occurred."


def test_assessment_equality():
    source_1 = AssessmentSource(source_type="HUMAN", source_id="user_1")
    source_2 = AssessmentSource(source_type="HUMAN", source_id="user_1")
    source_3 = AssessmentSource(source_type="LLM_JUDGE", source_id="llm_1")

    common_args = {
        "trace_id": "trace_id",
        "name": "relevance",
        "create_time_ms": 123456789,
        "last_update_time_ms": 123456789,
    }

    # Valid assessments
    assessment_1 = Assessment(
        source=source_1,
        feedback=Feedback(0.9),
        **common_args,
    )
    assessment_2 = Assessment(
        source=source_2,
        feedback=Feedback(0.9),
        **common_args,
    )
    assessment_3 = Assessment(
        source=source_1,
        feedback=Feedback(0.8),
        **common_args,
    )
    assessment_4 = Assessment(
        source=source_3,
        feedback=Feedback(0.9),
        **common_args,
    )
    assessment_5 = Assessment(
        source=source_1,
        feedback=Feedback(
            None,
            AssessmentError(
                error_code="E002",
                error_message="A different error occurred.",
            ),
        ),
        **common_args,
    )
    assessment_6 = Assessment(
        source=source_1,
        feedback=Feedback(
            None,
            AssessmentError(
                error_code="E001",
                error_message="Another error message.",
            ),
        ),
        **common_args,
    )

    # Same evaluation_id, name, source, timestamp, and numeric_value
    assert assessment_1 == assessment_2
    assert assessment_1 != assessment_3  # Different numeric_value
    assert assessment_1 != assessment_4  # Different source
    assert assessment_1 != assessment_5  # One has numeric_value, other has error_code
    assert assessment_5 != assessment_6  # Different error_code


def test_assessment_value_validation():
    common_args = {
        "trace_id": "trace_id",
        "name": "relevance",
        "source": AssessmentSource(source_type="HUMAN", source_id="user_1"),
        "create_time_ms": 123456789,
        "last_update_time_ms": 123456789,
    }

    # Valid cases
    Assessment(expectation=Expectation("MLflow"), **common_args)
    Assessment(feedback=Feedback("This is correct."), **common_args)
    Assessment(feedback=Feedback(None, error=AssessmentError(error_code="E001")), **common_args)
    Assessment(
        feedback=Feedback("This is correct.", AssessmentError(error_code="E001")),
        **common_args,
    )

    # Invalid case: no value specified
    with pytest.raises(MlflowException, match=r"Exactly one of"):
        Assessment(**common_args)

    # Invalid case: both feedback and expectation specified
    with pytest.raises(MlflowException, match=r"Exactly one of"):
        Assessment(
            expectation=Expectation("MLflow"),
            feedback=Feedback("This is correct."),
            **common_args,
        )

    # Invalid case: All three are set
    with pytest.raises(MlflowException, match=r"Exactly one of"):
        Assessment(
            expectation=Expectation("MLflow"),
            feedback=Feedback("This is correct.", AssessmentError(error_code="E001")),
            **common_args,
        )


@pytest.mark.parametrize(
    ("expectation", "feedback"),
    [
        (Expectation("MLflow"), None),
        (None, Feedback("This is correct.")),
        (None, Feedback(None, AssessmentError(error_code="E001"))),
        (
            None,
            Feedback(None, AssessmentError(error_code="E001", error_message="An error occurred.")),
        ),
    ],
)
@pytest.mark.parametrize(
    "source",
    [
        AssessmentSource(source_type="HUMAN", source_id="user_1"),
        AssessmentSource(source_type="CODE"),
    ],
)
@pytest.mark.parametrize(
    "metadata",
    [
        {"key1": "value1"},
        None,
    ],
)
def test_assessment_conversion(expectation, feedback, source, metadata):
    timestamp_ms = int(time.time() * 1000)
    assessment = Assessment(
        trace_id="trace_id",
        name="relevance",
        source=source,
        create_time_ms=timestamp_ms,
        last_update_time_ms=timestamp_ms,
        expectation=expectation,
        feedback=feedback,
        rationale="Rationale text",
        metadata=metadata,
        span_id="span_id",
    )

    proto = assessment.to_proto()

    assert isinstance(proto, ProtoAssessment)

    result = Assessment.from_proto(proto)
    assert result == assessment

    dict = assessment.to_dictionary()
    assert dict["assessment_id"] == assessment.assessment_id
    assert dict["trace_id"] == assessment.trace_id
    assert dict["name"] == assessment.name
    assert dict["source"] == {
        "source_type": source.source_type,
        "source_id": source.source_id,
    }
    assert dict["create_time_ms"] == assessment.create_time_ms
    assert dict["last_update_time_ms"] == assessment.last_update_time_ms
    assert dict["rationale"] == assessment.rationale
    assert dict["metadata"] == metadata

    if expectation:
        assert dict["expectation"] == {"value": expectation.value}

    if feedback:
        assert dict["feedback"] == feedback.to_dictionary()<|MERGE_RESOLUTION|>--- conflicted
+++ resolved
@@ -10,11 +10,7 @@
     Feedback,
 )
 from mlflow.exceptions import MlflowException
-<<<<<<< HEAD
-from mlflow.protos.databricks_trace_server_pb2 import Assessment as ProtoAssessment
-=======
 from mlflow.protos.assessments_pb2 import Assessment as ProtoAssessment
->>>>>>> 955f5e70
 
 
 def test_assessment_creation():
