--- conflicted
+++ resolved
@@ -18,7 +18,6 @@
 from mlflow.protos import service_pb2 as pb
 from mlflow.tracing.destination import Databricks
 from mlflow.tracing.provider import _get_trace_exporter
-from mlflow.tracking.fluent import _get_experiment_id
 
 _EXPERIMENT_ID = "dummy-experiment-id"
 
@@ -48,7 +47,7 @@
 
     mlflow.tracing.set_destination(Databricks(experiment_id=experiment_id))
 
-    # Create mock for returned trace from _start_trace_v3
+    # Create mock for returned trace from start_trace_v3
     mock_trace_info = TraceInfoV3(
         trace_id="12345",
         trace_location=TraceLocation(
@@ -73,7 +72,7 @@
             "mlflow.store.tracking.rest_store.call_endpoint", return_value=mock_response
         ) as mock_call_endpoint,
         mock.patch(
-            "mlflow.tracking.MlflowClient._upload_trace_data", return_value=None
+            "mlflow.tracing.client.TracingClient._upload_trace_data", return_value=None
         ) as mock_upload_trace_data,
     ):
         _predict("hello")
@@ -81,95 +80,11 @@
         if is_async:
             _flush_async_logging()
 
-<<<<<<< HEAD
-    mock_http.assert_called_once()
-    call_args = mock_http.call_args
-    assert call_args.kwargs["host_creds"] is not None
-    assert call_args.kwargs["endpoint"] == "/api/2.0/tracing/traces"
-    assert call_args.kwargs["method"] == "POST"
-    assert call_args.kwargs["retry_timeout_seconds"] == (3 if is_async else 0)
-
-    trace = call_args.kwargs["json"]
-    trace_id = trace["info"]["trace_id"]
-    assert trace_id is not None
-    trace_id_b64 = base64.b64encode(int(trace_id).to_bytes(16, "big", signed=False)).decode("utf-8")
-    assert trace == {
-        "info": {
-            "trace_id": trace_id,
-            "trace_location": {
-                "mlflow_experiment": {
-                    "experiment_id": experiment_id or _get_experiment_id(),
-                },
-                "type": "MLFLOW_EXPERIMENT",
-            },
-            "request_preview": '{"x": "hello"}',
-            "response_preview": '"hello!"',
-            "request_time": mock.ANY,
-            "execution_duration": mock.ANY,
-            "state": "OK",
-            "trace_metadata": {
-                "mlflow.trace_schema.version": "2",
-            },
-            "tags": {
-                "foo": "bar",
-            },
-        },
-        "data": {
-            "spans": [
-                {
-                    "trace_id": trace_id_b64,
-                    "span_id": mock.ANY,
-                    "trace_state": "",
-                    "parent_span_id": "",
-                    "name": "_predict",
-                    "start_time_unix_nano": mock.ANY,
-                    "end_time_unix_nano": mock.ANY,
-                    "attributes": {
-                        "mlflow.spanFunctionName": '"_predict"',
-                        "mlflow.spanInputs": '{"x": "hello"}',
-                        "mlflow.spanOutputs": '"hello!"',
-                        "mlflow.spanType": '"UNKNOWN"',
-                        "mlflow.traceRequestId": f'"{trace_id}"',
-                    },
-                    "status": {
-                        "code": "STATUS_CODE_OK",
-                        "message": "",
-                    },
-                },
-                {
-                    "trace_id": trace_id_b64,
-                    "span_id": mock.ANY,
-                    "trace_state": "",
-                    "parent_span_id": mock.ANY,
-                    "name": "child",
-                    "start_time_unix_nano": mock.ANY,
-                    "end_time_unix_nano": mock.ANY,
-                    "attributes": {
-                        "mlflow.spanInputs": '"dummy"',
-                        "mlflow.spanType": '"UNKNOWN"',
-                        "mlflow.traceRequestId": f'"{trace_id}"',
-                    },
-                    "events": [
-                        {
-                            "name": "child_event",
-                            "time_unix_nano": mock.ANY,
-                            "attributes": {"attr1": "val1"},
-                        }
-                    ],
-                    "status": {
-                        "code": "STATUS_CODE_OK",
-                        "message": "",
-                    },
-                },
-            ]
-        },
-    }
-=======
     # Verify client methods were called correctly
     mock_call_endpoint.assert_called_once()
     mock_upload_trace_data.assert_called_once()
 
-    # Access the trace that was passed to _start_trace_v3
+    # Access the trace that was passed to start_trace_v3
     endpoint = mock_call_endpoint.call_args.args[1]
     assert endpoint == "/api/3.0/mlflow/traces"
     trace_json = mock_call_endpoint.call_args.args[3]
@@ -185,7 +100,6 @@
 
     # We don't need to validate the exact JSON structure anymore since
     # we're testing the client methods directly, not the HTTP request
->>>>>>> b7e35887
 
     # Last active trace ID should be set
     assert mlflow.get_last_active_trace_id() is not None
@@ -206,7 +120,7 @@
 
     with (
         mock.patch(
-            "mlflow.tracking.MlflowClient._start_trace_v3",
+            "mlflow.tracing.client.TracingClient.start_trace_v3",
             side_effect=Exception("Failed to start trace"),
         ),
         mock.patch("mlflow.tracing.export.databricks._logger") as mock_logger,
@@ -239,10 +153,10 @@
 
     with (
         mock.patch(
-            "mlflow.tracking.MlflowClient._start_trace_v3", side_effect=_mock_client_method
+            "mlflow.tracing.client.TracingClient.start_trace_v3", side_effect=_mock_client_method
         ) as mock_start_trace,
         mock.patch(
-            "mlflow.tracking.MlflowClient._upload_trace_data", return_value=None
+            "mlflow.tracing.client.TracingClient._upload_trace_data", return_value=None
         ) as mock_upload_trace_data,
     ):
         # Log many traces
