--- conflicted
+++ resolved
@@ -25,7 +25,7 @@
     trace_disabled,
 )
 
-from tests.tracing.helper import get_traces, purge_traces, skip_when_testing_trace_sdk
+from tests.tracing.helper import get_traces, purge_traces
 
 
 @pytest.fixture
@@ -116,31 +116,6 @@
     assert isinstance(processors[0].span_exporter, DatabricksSpanExporter)
 
 
-<<<<<<< HEAD
-@skip_when_testing_trace_sdk
-def test_set_destination_legacy_databricks_agent():
-    @dataclass
-    class DatabricksAgentMonitoring(TraceDestination):
-        databricks_monitor_id: str
-
-        @property
-        def type(self):
-            return "databricks_agent_monitoring"
-
-    mlflow.tracing.set_destination(
-        destination=DatabricksAgentMonitoring(databricks_monitor_id="foo")
-    )
-
-    tracer = _get_tracer("test")
-    processors = tracer.span_processor._span_processors
-    assert len(processors) == 1
-    assert isinstance(processors[0], DatabricksSpanProcessor)
-    assert isinstance(processors[0].span_exporter, DatabricksAgentSpanExporter)
-    assert processors[0].span_exporter._databricks_monitor_id == "foo"
-
-
-=======
->>>>>>> b7e35887
 def test_disable_enable_tracing():
     @mlflow.trace
     def test_fn():
