from unittest import mock
from unittest.mock import call, patch

import pytest

import mlflow
from mlflow.entities.assessment import Feedback
from mlflow.entities.assessment_error import AssessmentError
from mlflow.entities.span import SpanType
from mlflow.genai.judges.base import JudgeField
from mlflow.genai.judges.builtin import CategoricalRating
from mlflow.genai.judges.utils import FieldExtraction
from mlflow.genai.scorers import (
    Completeness,
    ConversationalCoherence,
    ConversationalRoleAdherence,
    ConversationalSafety,
    ConversationalToolCallEfficiency,
    ConversationCompleteness,
    Correctness,
    Equivalence,
    ExpectationsGuidelines,
    Guidelines,
    RelevanceToQuery,
    RetrievalGroundedness,
    RetrievalRelevance,
    RetrievalSufficiency,
    Safety,
    Summarization,
    UserFrustration,
)
from mlflow.genai.scorers.base import Scorer, ScorerKind
from mlflow.genai.scorers.builtin_scorers import (
    ExtractedFields,
    _construct_field_extraction_config,
    _validate_required_fields,
    get_all_scorers,
    resolve_scorer_fields,
)
from mlflow.tracing.constant import TraceMetadataKey
from mlflow.utils.uri import is_databricks_uri

from tests.genai.conftest import databricks_only


@pytest.fixture
def mock_openai_env(monkeypatch):
    """Fixture to mock OpenAI API key for tests that need it."""
    monkeypatch.setenv("OPENAI_API_KEY", "test-key")


@pytest.fixture
def trace_without_inputs_outputs():
    with mlflow.start_span(name="empty_span") as span:
        pass
    return mlflow.get_trace(span.trace_id)


@pytest.fixture
def trace_with_only_inputs():
    with mlflow.start_span(name="inputs_only_span") as span:
        span.set_inputs({"question": "Test question"})
    return mlflow.get_trace(span.trace_id)


@pytest.fixture
def trace_with_only_outputs():
    with mlflow.start_span(name="outputs_only_span") as span:
        span.set_outputs({"response": "Test response"})
    return mlflow.get_trace(span.trace_id)


@pytest.fixture
def mock_judge_with_inputs_outputs():
    judge = mock.Mock()
    judge.get_input_fields.return_value = [
        JudgeField(name="inputs", description="Test inputs"),
        JudgeField(name="outputs", description="Test outputs"),
    ]
    return judge


def test_retrieval_groundedness(sample_rag_trace):
    with patch(
        "mlflow.genai.judges.is_grounded",
        side_effect=lambda *args, **kwargs: Feedback(
            name="retrieval_groundedness", value=CategoricalRating.YES
        ),
    ) as mock_is_grounded:
        # 1. Test with default scorer
        result = RetrievalGroundedness()(trace=sample_rag_trace)

    mock_is_grounded.assert_has_calls(
        [
            call(
                request="{'question': 'query'}",
                response="answer",
                context=[
                    {"content": "content_1", "doc_uri": "url_1"},
                    {"content": "content_2", "doc_uri": "url_2"},
                ],
                name="retrieval_groundedness",
                model=None,
            ),
            call(
                request="{'question': 'query'}",
                response="answer",
                context=[{"content": "content_3"}],
                name="retrieval_groundedness",
                model=None,
            ),
        ],
    )
    assert len(result) == 2
    assert all(isinstance(f, Feedback) for f in result)
    assert result[0].value == CategoricalRating.YES
    expected_span_ids = [
        s.span_id for s in sample_rag_trace.search_spans(span_type=SpanType.RETRIEVER)
    ]
    actual_span_ids = [f.span_id for f in result]
    assert set(actual_span_ids) == set(expected_span_ids)


@databricks_only
def test_retrieval_relevance(sample_rag_trace):
    mock_responses = [
        # First retriever span has 2 chunks
        [
            Feedback(name="retrieval_relevance", value="yes", metadata={"chunk_index": 0}),
            Feedback(name="retrieval_relevance", value="no", metadata={"chunk_index": 1}),
        ],
        # Second retriever span has 1 chunk
        [
            Feedback(name="retrieval_relevance", value="yes", metadata={"chunk_index": 0}),
        ],
    ]

    with patch(
        "databricks.agents.evals.judges.chunk_relevance", side_effect=mock_responses
    ) as mock_chunk_relevance:
        results = RetrievalRelevance()(trace=sample_rag_trace)

    mock_chunk_relevance.assert_has_calls(
        [
            call(
                request="{'question': 'query'}",
                retrieved_context=[
                    {"content": "content_1", "doc_uri": "url_1"},
                    {"content": "content_2", "doc_uri": "url_2"},
                ],
                assessment_name="retrieval_relevance",
            ),
            call(
                request="{'question': 'query'}",
                retrieved_context=[{"content": "content_3"}],
                assessment_name="retrieval_relevance",
            ),
        ],
    )

    assert len(results) == 5  # 2 span-level feedbacks + 3 chunk-level feedbacks
    assert all(isinstance(f, Feedback) for f in results)

    retriever_span_ids = [
        s.span_id for s in sample_rag_trace.search_spans(span_type=SpanType.RETRIEVER)
    ]

    # First feedbacks is a span-level feedback for the first retriever span
    assert results[0].value == 0.5
    assert results[0].name == "retrieval_relevance/precision"
    assert results[0].span_id == retriever_span_ids[0]

    # Second and third feedbacks are chunk-level feedbacks for the first retriever span
    assert results[1].value == "yes"
    assert results[1].name == "retrieval_relevance"
    assert results[1].span_id == retriever_span_ids[0]
    assert results[2].value == "no"
    assert results[2].name == "retrieval_relevance"
    assert results[2].span_id == retriever_span_ids[0]

    # Fourth result is a span-level feedback for the second retriever span
    assert results[3].value == 1.0
    assert results[3].name == "retrieval_relevance/precision"
    assert results[3].span_id == retriever_span_ids[1]

    # Fifth result is a chunk-level feedback for the second retriever span
    assert results[4].value == "yes"
    assert results[4].name == "retrieval_relevance"
    assert results[4].span_id == retriever_span_ids[1]


@databricks_only
def test_retrieval_relevance_handle_error_feedback(sample_rag_trace):
    from databricks.rag_eval.evaluation.entities import CategoricalRating as DatabricksRating

    mock_responses = [
        # Error feedback
        [
            Feedback(name="retrieval_relevance", value=DatabricksRating.YES),
            Feedback(name="retrieval_relevance", error=AssessmentError(error_code="test")),
        ],
        # Empty feedback - skip span
        [],
    ]

    with patch(
        "databricks.agents.evals.judges.chunk_relevance", side_effect=mock_responses
    ) as mock_chunk_relevance:
        results = RetrievalRelevance()(trace=sample_rag_trace)

    assert mock_chunk_relevance.call_count == 2
    assert len(results) == 3
    assert results[0].value == 0.5  # Error feedback is handled as 0.0 relevance
    assert results[1].value == CategoricalRating.YES
    assert results[2].value is None
    assert results[2].error.error_code == "test"


@pytest.mark.usefixtures("mock_openai_env")
def test_retrieval_relevance_with_custom_model(sample_rag_trace):
    with patch(
        "mlflow.genai.scorers.builtin_scorers.invoke_judge_model",
        return_value=Feedback(
            name="retrieval_relevance", value="yes", rationale="Relevant content"
        ),
    ) as mock_invoke_judge:
        custom_model = "openai:/gpt-4"
        scorer = RetrievalRelevance(model=custom_model)
        results = scorer(trace=sample_rag_trace)

        # Should be called for each chunk (3 total chunks)
        assert mock_invoke_judge.call_count == 3

        for call_args in mock_invoke_judge.call_args_list:
            args, kwargs = call_args
            assert args[0] == custom_model  # First positional arg is model
            assert kwargs["assessment_name"] == "retrieval_relevance"

        # 2 span-level + 3 chunk-level feedbacks
        assert len(results) == 5
        # Span-level feedbacks should be 100% relevance
        assert results[0].value == 1.0
        assert results[3].value == 1.0


def test_retrieval_sufficiency(sample_rag_trace):
    # 1. Test with default scorer
    with patch(
        "mlflow.genai.judges.is_context_sufficient",
        side_effect=lambda *args, **kwargs: Feedback(
            name="retrieval_sufficiency", value=CategoricalRating.YES
        ),
    ) as mock_is_context_sufficient:
        result = RetrievalSufficiency()(trace=sample_rag_trace)

    mock_is_context_sufficient.assert_has_calls(
        [
            call(
                request="{'question': 'query'}",
                context=[
                    {"content": "content_1", "doc_uri": "url_1"},
                    {"content": "content_2", "doc_uri": "url_2"},
                ],
                # Expectations stored in the trace is exploded
                expected_response="expected answer",
                expected_facts=["fact1", "fact2"],
                name="retrieval_sufficiency",
                model=None,
            ),
            call(
                request="{'question': 'query'}",
                context=[{"content": "content_3"}],
                expected_response="expected answer",
                expected_facts=["fact1", "fact2"],
                name="retrieval_sufficiency",
                model=None,
            ),
        ],
    )

    assert len(result) == 2
    assert all(isinstance(f, Feedback) for f in result)
    assert all(f.value == CategoricalRating.YES for f in result)
    expected_span_ids = [
        s.span_id for s in sample_rag_trace.search_spans(span_type=SpanType.RETRIEVER)
    ]
    actual_span_ids = [f.span_id for f in result]
    assert set(actual_span_ids) == set(expected_span_ids)

    # 2. Test with custom model parameter
    with patch(
        "mlflow.genai.judges.is_context_sufficient",
        side_effect=lambda *args, **kwargs: Feedback(
            name="custom_sufficiency", value=CategoricalRating.YES
        ),
    ) as mock_is_context_sufficient:
        custom_scorer = RetrievalSufficiency(
            name="custom_sufficiency",
            model="openai:/gpt-4.1-mini",
        )
        result = custom_scorer(trace=sample_rag_trace)

    mock_is_context_sufficient.assert_has_calls(
        [
            call(
                request="{'question': 'query'}",
                context=[
                    {"content": "content_1", "doc_uri": "url_1"},
                    {"content": "content_2", "doc_uri": "url_2"},
                ],
                expected_response="expected answer",
                expected_facts=["fact1", "fact2"],
                name="custom_sufficiency",
                model="openai:/gpt-4.1-mini",
            ),
            call(
                request="{'question': 'query'}",
                context=[{"content": "content_3"}],
                expected_response="expected answer",
                expected_facts=["fact1", "fact2"],
                name="custom_sufficiency",
                model="openai:/gpt-4.1-mini",
            ),
        ],
    )
    assert len(result) == 2


def test_retrieval_sufficiency_with_custom_expectations(sample_rag_trace):
    with patch(
        "mlflow.genai.judges.is_context_sufficient",
        return_value=Feedback(name="retrieval_sufficiency", value=CategoricalRating.YES),
    ) as mock_is_context_sufficient:
        RetrievalSufficiency()(
            trace=sample_rag_trace,
            expectations={"expected_facts": ["fact3"]},
        )

    mock_is_context_sufficient.assert_has_calls(
        [
            call(
                request="{'question': 'query'}",
                context=[
                    {"content": "content_1", "doc_uri": "url_1"},
                    {"content": "content_2", "doc_uri": "url_2"},
                ],
                # Expectations stored in the trace is exploded
                expected_facts=["fact3"],
                expected_response="expected answer",
                name="retrieval_sufficiency",
                model=None,
            ),
            call(
                request="{'question': 'query'}",
                context=[{"content": "content_3"}],
                expected_facts=["fact3"],
                expected_response="expected answer",
                name="retrieval_sufficiency",
                model=None,
            ),
        ],
    )


def test_guidelines():
    # 1. Called with per-row guidelines
    with patch("mlflow.genai.judges.meets_guidelines") as mock_guidelines:
        ExpectationsGuidelines()(
            inputs={"question": "query"},
            outputs="answer",
            expectations={"guidelines": ["guideline1", "guideline2"]},
        )

    mock_guidelines.assert_called_once_with(
        guidelines=["guideline1", "guideline2"],
        context={"request": "{'question': 'query'}", "response": "answer"},
        name="expectations_guidelines",
        model=None,
    )

    # 2. Called with global guidelines
    with patch("mlflow.genai.judges.meets_guidelines") as mock_guidelines:
        is_english = Guidelines(
            name="is_english",
            guidelines=["The response should be in English."],
            model="openai:/gpt-4.1-mini",
        )
        is_english(inputs={"question": "query"}, outputs="answer")

    mock_guidelines.assert_called_once_with(
        guidelines=["The response should be in English."],
        context={"request": "{'question': 'query'}", "response": "answer"},
        name="is_english",
        model="openai:/gpt-4.1-mini",
    )

    # 3. Test with string input (should wrap in list)
    with patch("mlflow.genai.judges.meets_guidelines") as mock_guidelines:
        is_polite = Guidelines(
            name="is_polite",
            guidelines="Be polite and respectful.",
            model="openai:/gpt-4.1-mini",
        )
        is_polite(inputs={"question": "query"}, outputs="answer")

    mock_guidelines.assert_called_once_with(
        guidelines="Be polite and respectful.",
        context={"request": "{'question': 'query'}", "response": "answer"},
        name="is_polite",
        model="openai:/gpt-4.1-mini",
    )


def test_relevance_to_query():
    # 1. Test with default scorer
    with patch("mlflow.genai.judges.is_context_relevant") as mock_is_context_relevant:
        RelevanceToQuery()(
            inputs={"question": "query"},
            outputs="answer",
        )

    mock_is_context_relevant.assert_called_once_with(
        request="{'question': 'query'}",
        context="answer",
        name="relevance_to_query",
        model=None,
    )

    # 2. Test with custom model parameter
    with patch("mlflow.genai.judges.is_context_relevant") as mock_is_context_relevant:
        relevance_custom = RelevanceToQuery(
            name="custom_relevance",
            model="openai:/gpt-4.1-mini",
        )
        relevance_custom(inputs={"question": "query"}, outputs="answer")

    mock_is_context_relevant.assert_called_once_with(
        request="{'question': 'query'}",
        context="answer",
        name="custom_relevance",
        model="openai:/gpt-4.1-mini",
    )


@databricks_only
def test_safety_databricks():
    # String output
    with patch("databricks.agents.evals.judges.safety") as mock_safety:
        Safety()(outputs="answer")

    mock_safety.assert_called_once_with(
        response="answer",
        assessment_name="safety",
    )

    # Non-string output
    with patch("databricks.agents.evals.judges.safety") as mock_safety:
        Safety()(outputs={"answer": "yes", "reason": "This is a test"})

    mock_safety.assert_called_once_with(
        response='{"answer": "yes", "reason": "This is a test"}',
        assessment_name="safety",
    )


def test_safety_non_databricks():
    mlflow.set_tracking_uri("file://")

    # Safety scorer should now work with non-Databricks tracking URIs
    safety_scorer = Safety()
    assert safety_scorer.name == "safety"


@pytest.mark.usefixtures("mock_openai_env")
def test_safety_with_custom_model():
    with patch(
        "mlflow.genai.judges.builtin.invoke_judge_model",
        return_value=Feedback(name="safety", value="yes", rationale="Safe content"),
    ) as mock_invoke_judge:
        custom_model = "anthropic:/claude-3-opus"
        scorer = Safety(model=custom_model)
        result = scorer(outputs="This is a safe response")

        mock_invoke_judge.assert_called_once()
        args, kwargs = mock_invoke_judge.call_args
        assert args[0] == custom_model  # First positional arg is model
        assert kwargs["assessment_name"] == "safety"

        assert result.name == "safety"
        assert result.value == CategoricalRating.YES
        assert result.rationale == "Safe content"


@pytest.mark.usefixtures("mock_openai_env")
def test_safety_with_custom_model_and_name():
    with patch(
        "mlflow.genai.judges.builtin.invoke_judge_model",
        return_value=Feedback(name="custom_safety", value="no", rationale="Unsafe content"),
    ) as mock_invoke_judge:
        custom_model = "openai:/gpt-4"
        scorer = Safety(name="custom_safety", model=custom_model)
        result = scorer(outputs={"response": "test content"})

        mock_invoke_judge.assert_called_once()
        args, kwargs = mock_invoke_judge.call_args
        assert args[0] == custom_model
        assert kwargs["assessment_name"] == "custom_safety"

        assert result.name == "custom_safety"
        assert result.value == "no"


def test_correctness():
    with patch("mlflow.genai.judges.is_correct") as mock_is_correct:
        Correctness()(
            inputs={"question": "query"},
            outputs="answer",
            expectations={"expected_facts": ["fact1", "fact2"]},
        )

    mock_is_correct.assert_called_once_with(
        request="{'question': 'query'}",
        response="answer",
        expected_facts=["fact1", "fact2"],
        expected_response=None,
        name="correctness",
        model=None,
    )

    with patch("mlflow.genai.judges.is_correct") as mock_is_correct:
        correctness_custom = Correctness(
            name="custom_correctness",
            model="openai:/gpt-4.1-mini",
        )
        correctness_custom(
            inputs={"question": "query"},
            outputs="answer",
            expectations={"expected_response": "expected answer"},
        )

    mock_is_correct.assert_called_once_with(
        request="{'question': 'query'}",
        response="answer",
        expected_facts=None,
        expected_response="expected answer",
        name="custom_correctness",
        model="openai:/gpt-4.1-mini",
    )


def test_equivalence():
    # Test with default model
    scorer = Equivalence()

    # Test exact numerical match
    result = scorer(outputs=42, expectations={"expected_response": 42})
    assert result.name == "equivalence"
    assert result.value == CategoricalRating.YES
    assert "Exact numerical match" in result.rationale

    # Test exact string match
    result = scorer(outputs="Paris", expectations={"expected_response": "Paris"})
    assert result.value == CategoricalRating.YES
    assert "Exact string match" in result.rationale

    # Test numerical mismatch
    result = scorer(outputs=42, expectations={"expected_response": 43})
    assert result.value == CategoricalRating.NO
    assert "Values do not match" in result.rationale

    # Test with custom name and model
    scorer_custom = Equivalence(name="custom_output_equiv", model="openai:/gpt-4o-mini")
    result = scorer_custom(outputs=100, expectations={"expected_response": 100})
    assert result.name == "custom_output_equiv"
    assert result.value == CategoricalRating.YES


@pytest.mark.parametrize("tracking_uri", ["file://test", "databricks"])
def test_get_all_scorers_oss(tracking_uri):
    mlflow.set_tracking_uri(tracking_uri)

    scorers = get_all_scorers()

    # Safety and RetrievalRelevance are only available in Databricks
    # Now we have 9 scorers for OSS and 11 for Databricks
    assert len(scorers) == (11 if tracking_uri == "databricks" else 9)
    assert all(isinstance(scorer, Scorer) for scorer in scorers)


def test_retrieval_relevance_get_input_fields():
    if is_databricks_uri(mlflow.get_tracking_uri()):
        relevance = RetrievalRelevance(name="test")
        field_names = [field.name for field in relevance.get_input_fields()]
        assert field_names == ["trace"]


def test_retrieval_sufficiency_get_input_fields():
    if is_databricks_uri(mlflow.get_tracking_uri()):
        sufficiency = RetrievalSufficiency(name="test")
        field_names = [field.name for field in sufficiency.get_input_fields()]
        assert field_names == ["trace", "expectations"]


def test_retrieval_groundedness_get_input_fields():
    if is_databricks_uri(mlflow.get_tracking_uri()):
        groundedness = RetrievalGroundedness(name="test")
        field_names = [field.name for field in groundedness.get_input_fields()]
        assert field_names == ["trace"]


def test_guidelines_get_input_fields():
    guidelines = Guidelines(name="test", guidelines=["Be helpful"])
    field_names = [field.name for field in guidelines.get_input_fields()]
    assert field_names == ["inputs", "outputs"]


def test_expectations_guidelines_get_input_fields():
    exp_guidelines = ExpectationsGuidelines(name="test")
    field_names = [field.name for field in exp_guidelines.get_input_fields()]
    assert field_names == ["inputs", "outputs", "expectations"]


def test_relevance_to_query_get_input_fields():
    relevance_query = RelevanceToQuery(name="test")
    field_names = [field.name for field in relevance_query.get_input_fields()]
    assert field_names == ["inputs", "outputs"]


def test_safety_get_input_fields():
    if is_databricks_uri(mlflow.get_tracking_uri()):
        safety = Safety(name="test")
        field_names = [field.name for field in safety.get_input_fields()]
        assert field_names == ["outputs"]


def test_correctness_get_input_fields():
    correctness = Correctness(name="test")
    field_names = [field.name for field in correctness.get_input_fields()]
    assert field_names == ["inputs", "outputs", "expectations"]


def test_equivalence_get_input_fields():
    output_equiv = Equivalence(name="test")
    field_names = [field.name for field in output_equiv.get_input_fields()]
    assert field_names == ["outputs", "expectations"]


def create_simple_trace(inputs=None, outputs=None):
    @mlflow.trace(name="test_span", span_type=SpanType.CHAIN)
    def _create(question):
        return outputs or "MLflow is an open-source platform for ML lifecycle."

    input_dict = inputs or {"question": "What is MLflow?"}
    _create(**input_dict)
    return mlflow.get_trace(mlflow.get_last_active_trace_id())


def test_correctness_with_trace():
    with patch("mlflow.genai.judges.is_correct") as mock_is_correct:
        mock_is_correct.return_value = Feedback(
            name="correctness", value=True, rationale="Correct answer"
        )

        trace = create_simple_trace()
        scorer = Correctness()
        result = scorer(trace=trace, expectations={"expected_response": "Expected answer"})

        assert result.name == "correctness"
        assert result.value is True
        mock_is_correct.assert_called_once()


def test_equivalence_with_trace():
    trace = create_simple_trace(outputs="Paris")

    mlflow.log_expectation(
        trace_id=trace.info.trace_id,
        name="expected_response",
        value="Paris",
    )

    trace_with_expectations = mlflow.get_trace(trace.info.trace_id)

    scorer = Equivalence()
    result = scorer(trace=trace_with_expectations)

    assert result.name == "equivalence"
    assert result.value == CategoricalRating.YES
    assert "Exact string match" in result.rationale


def test_guidelines_with_trace():
    with patch("mlflow.genai.judges.meets_guidelines") as mock_meets_guidelines:
        mock_meets_guidelines.return_value = Feedback(
            name="guidelines", value=True, rationale="Follows guidelines"
        )

        trace = create_simple_trace()
        scorer = Guidelines(guidelines=["Be helpful"])
        result = scorer(trace=trace)

        assert result.name == "guidelines"
        assert result.value is True
        mock_meets_guidelines.assert_called_once()


def test_builtin_scorers_kind_property():
    # Test scorers returned by get_all_scorers() - they should all be BUILTIN
    for scorer in get_all_scorers():
        assert scorer.kind == ScorerKind.BUILTIN, (
            f"{scorer.__class__.__name__} should have kind BUILTIN, got {scorer.kind}"
        )

    # Test Guidelines explicitly - it has its own kind (not included in get_all_scorers)
    guidelines_scorer = Guidelines(
        name="test_guidelines",
        guidelines=["Be polite", "Be helpful"],
    )
    assert guidelines_scorer.kind == ScorerKind.GUIDELINES


def test_relevance_to_query_with_trace():
    with patch("mlflow.genai.judges.is_context_relevant") as mock_is_context_relevant:
        mock_is_context_relevant.return_value = Feedback(
            name="relevance_to_query", value="yes", rationale="Relevant"
        )

        trace = create_simple_trace()
        scorer = RelevanceToQuery()
        result = scorer(trace=trace)

        assert result.name == "relevance_to_query"
        assert result.value == CategoricalRating.YES
        mock_is_context_relevant.assert_called_once()


@databricks_only
def test_safety_with_trace():
    with patch("databricks.agents.evals.judges.safety") as mock_safety:
        mock_safety.return_value = Feedback(name="safety", value="yes", rationale="Safe content")

        try:
            trace = create_simple_trace()
            if trace is None:
                pytest.skip("Could not create trace in test environment")
        except Exception:
            pytest.skip("Could not create trace in test environment")

        scorer = Safety()
        result = scorer(trace=trace)

        assert result.name == "safety"
        assert result.value == CategoricalRating.YES
        mock_safety.assert_called_once()


def test_correctness_fallback_with_expectations(trace_without_inputs_outputs):
    patch_path = "mlflow.genai.scorers.builtin_scorers.get_chat_completions_with_structured_output"
    with patch(patch_path) as mock_extract:
        mock_extract.return_value = FieldExtraction(
            inputs='{"question": "extracted question"}', outputs="extracted answer"
        )

        with patch("mlflow.genai.judges.is_correct") as mock_is_correct:
            mock_is_correct.return_value = Feedback(
                name="correctness", value=True, rationale="Correct answer"
            )

            mlflow.log_expectation(
                trace_id=trace_without_inputs_outputs.info.trace_id,
                name="expected_response",
                value="Expected answer",
            )

            trace_with_expectations = mlflow.get_trace(trace_without_inputs_outputs.info.trace_id)

            scorer = Correctness()
            result = scorer(trace=trace_with_expectations)

            assert result.name == "correctness"
            assert result.value is True

            mock_extract.assert_called_once()
            call_args = mock_extract.call_args
            # Verify we're calling with the right trace
            assert call_args[1]["trace"] == trace_with_expectations

            mock_is_correct.assert_called_once()
            is_correct_args = mock_is_correct.call_args
            assert is_correct_args[1]["expected_response"] == "Expected answer"


def test_scorer_fallback_to_make_judge(trace_without_inputs_outputs):
    patch_path = "mlflow.genai.scorers.builtin_scorers.get_chat_completions_with_structured_output"

    with patch(patch_path) as mock_extract:
        mock_extract.return_value = FieldExtraction(
            inputs='{"question": "test"}', outputs="test response"
        )

        with patch("mlflow.genai.judges.meets_guidelines") as mock_meets_guidelines:
            mock_meets_guidelines.return_value = Feedback(
                name="guidelines", value=True, rationale="Follows guidelines"
            )

            scorer = Guidelines(guidelines=["Be helpful"])
            result = scorer(trace=trace_without_inputs_outputs)

            assert result.name == "guidelines"
            assert result.value is True

            mock_extract.assert_called_once()
            call_args = mock_extract.call_args
            # Verify we're calling with the right trace
            assert "trace" in call_args[1]

            mock_meets_guidelines.assert_called_once()
            guidelines_args = mock_meets_guidelines.call_args
            assert guidelines_args[1]["guidelines"] == ["Be helpful"]


@pytest.mark.parametrize(
    ("scorer_factory", "expected_name", "judge_to_mock"),
    [
        (lambda: Guidelines(guidelines=["Be concise"]), "guidelines", "meets_guidelines"),
        (lambda: RelevanceToQuery(), "relevance_to_context", "is_context_relevant"),
        (lambda: Safety(), "safety", "is_safe"),
    ],
)
def test_trace_not_formatted_into_prompt_for_fallback(
    scorer_factory, expected_name, judge_to_mock, trace_without_inputs_outputs
):
    patch_path = "mlflow.genai.scorers.builtin_scorers.get_chat_completions_with_structured_output"

    with patch(patch_path) as mock_extract:
        mock_extract.return_value = FieldExtraction(
            inputs='{"question": "test"}', outputs="test response"
        )

        with patch(f"mlflow.genai.judges.{judge_to_mock}") as mock_judge:
            mock_judge.return_value = Feedback(
                name=expected_name, value=True, rationale="Test passed"
            )

            scorer = scorer_factory()
            result = scorer(trace=trace_without_inputs_outputs)
            assert result.name == expected_name

            mock_extract.assert_called_once()
            call_args = mock_extract.call_args
            assert "trace" in call_args[1]
            assert call_args[1]["trace"] == trace_without_inputs_outputs

            mock_judge.assert_called_once()


def test_correctness_with_override_outputs():
    with patch("mlflow.genai.judges.is_correct") as mock_is_correct:
        mock_is_correct.return_value = Feedback(name="correctness", value=True, rationale="Correct")

        trace = create_simple_trace()
        scorer = Correctness()

        result = scorer(
            trace=trace,
            inputs={"question": "Custom question"},
            outputs="Custom answer",
            expectations={"expected_response": "Custom expected"},
        )

        assert result.name == "correctness"
        assert result.value is True
        mock_is_correct.assert_called_once()
        call_args = mock_is_correct.call_args
        assert call_args[1]["request"] == "{'question': 'Custom question'}"
        assert call_args[1]["response"] == "Custom answer"
        assert call_args[1]["expected_response"] == "Custom expected"


def test_equivalence_with_override_outputs():
    trace = create_simple_trace(outputs="Original output")
    scorer = Equivalence()

    result = scorer(
        trace=trace,
        outputs="Custom output",
        expectations={"expected_response": "Custom output"},
    )

    assert result.name == "equivalence"
    assert result.value == CategoricalRating.YES
    assert "Exact string match" in result.rationale


def test_relevance_mixed_override():
    with patch("mlflow.genai.judges.is_context_relevant") as mock_is_context_relevant:
        mock_is_context_relevant.return_value = Feedback(
            name="relevance_to_query", value="yes", rationale="Relevant"
        )

        trace = create_simple_trace()
        scorer = RelevanceToQuery()
        result = scorer(trace=trace, inputs={"question": "New question"})

        assert result.name == "relevance_to_query"
        assert result.value == CategoricalRating.YES
        mock_is_context_relevant.assert_called_once()
        call_args = mock_is_context_relevant.call_args
        assert call_args[1]["request"] == "{'question': 'New question'}"
        assert call_args[1]["context"] == "MLflow is an open-source platform for ML lifecycle."


def test_trace_agent_mode_with_extra_fields(trace_with_only_inputs):
    patch_path = "mlflow.genai.scorers.builtin_scorers.get_chat_completions_with_structured_output"

    with patch(patch_path) as mock_extract:
        mock_extract.return_value = FieldExtraction(
            inputs='{"question": "Test question"}', outputs="extracted outputs"
        )

        with patch("mlflow.genai.judges.is_safe") as mock_is_safe:
            mock_is_safe.return_value = Feedback(
                name="safety", value="yes", rationale="Safe via trace"
            )

            scorer = Safety()
            result = scorer(trace=trace_with_only_inputs)

            assert result.name == "safety"
            assert result.value == CategoricalRating.YES

            mock_extract.assert_called_once()
            call_args = mock_extract.call_args
            assert "trace" in call_args[1]
            assert call_args[1]["trace"] == trace_with_only_inputs


def test_pure_trace_mode_with_expectations(trace_with_only_outputs):
    patch_path = "mlflow.genai.scorers.builtin_scorers.get_chat_completions_with_structured_output"

    with patch(patch_path) as mock_extract:
        mock_extract.return_value = FieldExtraction(
            inputs='{"question": "extracted question"}', outputs="Test response"
        )

        with patch("mlflow.genai.judges.is_correct") as mock_is_correct:
            mock_is_correct.return_value = Feedback(
                name="correctness", value=True, rationale="Pure trace mode"
            )

            scorer = Correctness()
            result = scorer(
                trace=trace_with_only_outputs, expectations={"expected_response": "Expected answer"}
            )

            assert result.name == "correctness"
            assert result.value is True

            mock_extract.assert_called_once()
            call_args = mock_extract.call_args
            assert "trace" in call_args[1]
            assert call_args[1]["trace"] == trace_with_only_outputs


def test_correctness_default_extracts_from_trace():
    trace = create_simple_trace()

    mlflow.log_expectation(
        trace_id=trace.info.trace_id, name="expected_response", value="MLflow is a tool"
    )

    trace_with_expectations = mlflow.get_trace(trace.info.trace_id)

    with patch("mlflow.genai.judges.is_correct") as mock_is_correct:
        mock_is_correct.return_value = Feedback(
            name="correctness", value=True, rationale="Extracted from trace"
        )

        scorer = Correctness()
        result = scorer(trace=trace_with_expectations)

        assert result.name == "correctness"
        assert result.value is True
        mock_is_correct.assert_called_once()


def test_equivalence_default_extracts_from_trace():
    trace = create_simple_trace(outputs="MLflow is a platform")

    mlflow.log_expectation(
        trace_id=trace.info.trace_id, name="expected_response", value="MLflow is a platform"
    )

    trace_with_expectations = mlflow.get_trace(trace.info.trace_id)

    scorer = Equivalence()
    result = scorer(trace=trace_with_expectations)

    assert result.name == "equivalence"
    assert result.value == CategoricalRating.YES
    assert "Exact string match" in result.rationale


def test_backwards_compatibility():
    with patch("mlflow.genai.judges.meets_guidelines") as mock_meets_guidelines:
        mock_meets_guidelines.return_value = Feedback(
            name="guidelines", value=True, rationale="Compatible"
        )

        trace = create_simple_trace()
        scorer = Guidelines(guidelines=["Be helpful"])
        result = scorer(
            inputs={"question": "What is MLflow?"}, outputs="MLflow is a platform", trace=trace
        )

        assert result.name == "guidelines"
        assert result.value is True
        mock_meets_guidelines.assert_called_once()


def test_expectations_guidelines_with_trace():
    with patch("mlflow.genai.judges.meets_guidelines") as mock_meets_guidelines:
        mock_meets_guidelines.return_value = Feedback(
            name="expectations_guidelines", value=True, rationale="Follows guidelines"
        )

        trace = create_simple_trace()
        scorer = ExpectationsGuidelines()
        result = scorer(trace=trace, expectations={"guidelines": ["Be helpful and concise"]})

        assert result.name == "expectations_guidelines"
        assert result.value is True
        mock_meets_guidelines.assert_called_once()


def test_expectations_guidelines_extraction_from_trace():
    trace = create_simple_trace()

    mlflow.log_expectation(
        trace_id=trace.info.trace_id, name="guidelines", value=["Be helpful", "Be concise"]
    )

    trace_with_expectations = mlflow.get_trace(trace.info.trace_id)

    with patch("mlflow.genai.judges.meets_guidelines") as mock_meets_guidelines:
        mock_meets_guidelines.return_value = Feedback(
            name="expectations_guidelines", value=True, rationale="Follows guidelines"
        )

        scorer = ExpectationsGuidelines()
        result = scorer(trace=trace_with_expectations)

        assert result.name == "expectations_guidelines"
        assert result.value is True
        mock_meets_guidelines.assert_called_once()
        call_args = mock_meets_guidelines.call_args
        assert call_args[1]["guidelines"] == ["Be helpful", "Be concise"]


def test_expectations_guidelines_fallback_with_trace(trace_without_inputs_outputs):
    patch_path = "mlflow.genai.scorers.builtin_scorers.get_chat_completions_with_structured_output"

    with patch(patch_path) as mock_extract:
        mock_extract.return_value = FieldExtraction(
            inputs='{"question": "test"}', outputs="test response"
        )

        with patch("mlflow.genai.judges.meets_guidelines") as mock_meets_guidelines:
            mock_meets_guidelines.return_value = Feedback(
                name="expectations_guidelines", value=True, rationale="Follows guidelines"
            )

            scorer = ExpectationsGuidelines()
            result = scorer(
                trace=trace_without_inputs_outputs, expectations={"guidelines": ["Be helpful"]}
            )

            assert result.name == "expectations_guidelines"
            assert result.value is True

            mock_extract.assert_called_once()
            call_args = mock_extract.call_args
            assert "trace" in call_args[1]
            assert call_args[1]["trace"] == trace_without_inputs_outputs


def test_expectations_guidelines_mixed_override():
    with patch("mlflow.genai.judges.meets_guidelines") as mock_meets_guidelines:
        mock_meets_guidelines.return_value = Feedback(
            name="expectations_guidelines", value=True, rationale="Follows guidelines"
        )

        trace = create_simple_trace()
        scorer = ExpectationsGuidelines()
        result = scorer(
            trace=trace,
            inputs={"question": "New question"},
            expectations={"guidelines": ["Be helpful"]},
        )

        assert result.name == "expectations_guidelines"
        assert result.value is True
        mock_meets_guidelines.assert_called_once()
        call_args = mock_meets_guidelines.call_args
        assert call_args[1]["context"]["request"] == "{'question': 'New question'}"
        expected_response = "MLflow is an open-source platform for ML lifecycle."
        assert call_args[1]["context"]["response"] == expected_response


def test_resolve_scorer_fields_with_trace_extraction(mock_judge_with_inputs_outputs):
    trace = create_simple_trace()

    fields = resolve_scorer_fields(trace=trace, judge=mock_judge_with_inputs_outputs)
    assert fields.inputs == {"question": "What is MLflow?"}
    assert fields.outputs == "MLflow is an open-source platform for ML lifecycle."
    assert fields.expectations is None

    fields = resolve_scorer_fields(
        trace=trace,
        judge=mock_judge_with_inputs_outputs,
        inputs="override inputs",
        outputs="override outputs",
    )
    assert fields.inputs == "override inputs"
    assert fields.outputs == "override outputs"


def test_resolve_scorer_fields_with_expectations(mock_judge_with_inputs_outputs):
    trace = create_simple_trace()
    mlflow.log_expectation(
        trace_id=trace.info.trace_id, name="expected_response", value="MLflow is a tool"
    )
    trace_with_expectations = mlflow.get_trace(trace.info.trace_id)

    fields = resolve_scorer_fields(
        trace=trace_with_expectations,
        judge=mock_judge_with_inputs_outputs,
        extract_expectations=True,
    )
    assert fields.inputs == {"question": "What is MLflow?"}
    assert fields.outputs == "MLflow is an open-source platform for ML lifecycle."
    assert fields.expectations == {"expected_response": "MLflow is a tool"}


def test_resolve_scorer_fields_llm_fallback(
    trace_without_inputs_outputs, mock_judge_with_inputs_outputs
):
    patch_path = "mlflow.genai.scorers.builtin_scorers.get_chat_completions_with_structured_output"

    with patch(patch_path) as mock_extract:
        mock_result = mock.Mock()
        mock_result.inputs = "extracted input"
        mock_result.outputs = "extracted output"
        mock_extract.return_value = mock_result

        fields = resolve_scorer_fields(
            trace=trace_without_inputs_outputs,
            judge=mock_judge_with_inputs_outputs,
            model="openai:/gpt-4",
        )

        assert fields.inputs == "extracted input"
        assert fields.outputs == "extracted output"
        assert fields.expectations is None

        mock_extract.assert_called_once()
        call_args = mock_extract.call_args
        assert call_args[1]["model_uri"] == "openai:/gpt-4"
        assert call_args[1]["trace"] == trace_without_inputs_outputs


def test_resolve_scorer_fields_llm_fallback_with_invalid_json(
    trace_without_inputs_outputs, mock_judge_with_inputs_outputs
):
    patch_path = "mlflow.genai.scorers.builtin_scorers.get_chat_completions_with_structured_output"

    with patch(patch_path) as mock_extract:
        mock_extract.side_effect = Exception("Failed to extract")

        fields = resolve_scorer_fields(
            trace=trace_without_inputs_outputs, judge=mock_judge_with_inputs_outputs
        )

        assert fields.inputs is None
        assert fields.outputs is None
        assert fields.expectations is None


def test_resolve_scorer_fields_partial_extraction(mock_judge_with_inputs_outputs):
    with mlflow.start_span(name="partial_span") as span:
        span.set_inputs({"question": "test"})
    trace_with_partial = mlflow.get_trace(span.trace_id)

    patch_path = "mlflow.genai.scorers.builtin_scorers.get_chat_completions_with_structured_output"

    with patch(patch_path) as mock_extract:
        mock_result = mock.Mock()
        mock_result.inputs = '{"question": "test"}'
        mock_result.outputs = "llm extracted output"
        mock_extract.return_value = mock_result

        fields = resolve_scorer_fields(
            trace=trace_with_partial, judge=mock_judge_with_inputs_outputs
        )

        assert fields.inputs == {"question": "test"}
        assert fields.outputs == "llm extracted output"
        assert fields.expectations is None


@pytest.mark.parametrize(
    ("needs_inputs", "needs_outputs", "expected_in_content", "not_expected_in_content"),
    [
        (True, False, ['"inputs": The initial user request/question'], ["outputs"]),
        (False, True, ['"outputs": The final system response'], ["inputs"]),
        (
            True,
            True,
            ['"inputs": The initial user request/question', '"outputs": The final system response'],
            [],
        ),
    ],
)
def test_construct_field_extraction_config_messages(
    needs_inputs, needs_outputs, expected_in_content, not_expected_in_content
):
    config = _construct_field_extraction_config(
        needs_inputs=needs_inputs, needs_outputs=needs_outputs
    )

    assert len(config.messages) == 2
    assert config.messages[0].role == "system"
    assert config.messages[1].role == "user"

    for expected in expected_in_content:
        assert expected in config.messages[0].content

    for not_expected in not_expected_in_content:
        assert not_expected not in config.messages[0].content


@pytest.mark.parametrize(
    ("needs_inputs", "needs_outputs", "expected_fields", "expected_descriptions"),
    [
        (
            True,
            False,
            {"inputs": True, "outputs": False},
            {"inputs": 'The user\'s original request (field name must be exactly "inputs")'},
        ),
        (
            False,
            True,
            {"inputs": False, "outputs": True},
            {"outputs": 'The system\'s final response (field name must be exactly "outputs")'},
        ),
        (
            True,
            True,
            {"inputs": True, "outputs": True},
            {
                "inputs": 'The user\'s original request (field name must be exactly "inputs")',
                "outputs": 'The system\'s final response (field name must be exactly "outputs")',
            },
        ),
    ],
)
def test_construct_field_extraction_config_schema(
    needs_inputs, needs_outputs, expected_fields, expected_descriptions
):
    config = _construct_field_extraction_config(
        needs_inputs=needs_inputs, needs_outputs=needs_outputs
    )

    schema_fields = config.schema.model_fields

    for field_name, should_exist in expected_fields.items():
        if should_exist:
            assert field_name in schema_fields
        else:
            assert field_name not in schema_fields

    for field_name, description in expected_descriptions.items():
        assert schema_fields[field_name].description == description


def test_construct_field_extraction_config_structure():
    config = _construct_field_extraction_config(needs_inputs=True, needs_outputs=True)

    assert config.messages[0].content.startswith("Extract the following fields from the trace.")
    assert "Use the provided tools to examine the trace's spans" in config.messages[0].content
    assert (
        "IMPORTANT: Return the result as JSON with the EXACT field names"
        in config.messages[0].content
    )
    expected_user_message = (
        "Use the tools to find the required fields, then return them as JSON "
        "with the exact field names specified."
    )
    assert config.messages[1].content == expected_user_message


def test_validate_required_fields_single_missing():
    from mlflow.exceptions import MlflowException

    judge = mock.Mock()
    judge.get_input_fields.return_value = [JudgeField(name="inputs", description="Test inputs")]

    fields = ExtractedFields(inputs=None, outputs="some output")

    with pytest.raises(MlflowException, match=r"TestScorer requires the following fields: inputs"):
        _validate_required_fields(fields, judge, "TestScorer")


def test_validate_required_fields_multiple_missing():
    from mlflow.exceptions import MlflowException

    judge = mock.Mock()
    judge.get_input_fields.return_value = [
        JudgeField(name="inputs", description="Test inputs"),
        JudgeField(name="outputs", description="Test outputs"),
        JudgeField(name="expectations", description="Test expectations"),
    ]

    fields = ExtractedFields(inputs=None, outputs=None, expectations=None)

    with pytest.raises(
        MlflowException,
        match=r"TestScorer requires the following fields: inputs, outputs, expectations",
    ):
        _validate_required_fields(fields, judge, "TestScorer")


def test_validate_required_fields_all_present():
    judge = mock.Mock()
    judge.get_input_fields.return_value = [
        JudgeField(name="inputs", description="Test inputs"),
        JudgeField(name="outputs", description="Test outputs"),
    ]

    fields = ExtractedFields(inputs="some input", outputs="some output")

    _validate_required_fields(fields, judge, "TestScorer")


def test_user_frustration_with_session():
    session_id = "test_session_123"
    traces = []
    for i in range(3):
        with mlflow.start_span(name=f"conversation_turn_{i}") as span:
            span.set_inputs({"question": f"User question {i}"})
            span.set_outputs(f"AI response {i}")
            mlflow.update_current_trace(metadata={TraceMetadataKey.TRACE_SESSION: session_id})
        traces.append(mlflow.get_trace(span.trace_id))

    with patch(
        "mlflow.genai.judges.instructions_judge.invoke_judge_model",
        return_value=Feedback(
            name="user_frustration", value="no_frustration", rationale="User is satisfied"
        ),
    ) as mock_invoke_judge:
        scorer = UserFrustration()
        result = scorer(session=traces)

        assert result.name == "user_frustration"
        assert result.value == "no_frustration"
        assert result.rationale == "User is satisfied"
        mock_invoke_judge.assert_called_once()


def test_user_frustration_with_custom_name_and_model(monkeypatch: pytest.MonkeyPatch):
    session_id = "test_session_456"
    traces = []
    with mlflow.start_span(name="test_turn") as span:
        span.set_inputs({"question": "Test question"})
        span.set_outputs("Test response")
        mlflow.update_current_trace(metadata={TraceMetadataKey.TRACE_SESSION: session_id})
    traces.append(mlflow.get_trace(span.trace_id))

    with patch(
        "mlflow.genai.judges.instructions_judge.invoke_judge_model",
        return_value=Feedback(
            name="custom_frustration_check",
            value="frustration_resolved",
            rationale="User was initially frustrated but satisfied by the end",
        ),
    ) as mock_invoke_judge:
        scorer = UserFrustration(name="custom_frustration_check", model="openai:/gpt-4")
        result = scorer(session=traces)

        assert result.name == "custom_frustration_check"
        assert result.value == "frustration_resolved"
        mock_invoke_judge.assert_called_once()


@pytest.mark.parametrize(
    ("name", "model", "expected_name"),
    [
        (None, None, "conversation_completeness"),
        ("custom_completion_check", "openai:/gpt-4", "custom_completion_check"),
    ],
)
def test_conversation_completeness_with_session(name, model, expected_name):
    session_id = "test_session_789"
    traces = []
    for i in range(3):
        with mlflow.start_span(name=f"conversation_turn_{i}") as span:
            span.set_inputs({"question": f"User question {i}"})
            span.set_outputs(f"AI response {i}")
            mlflow.update_current_trace(metadata={TraceMetadataKey.TRACE_SESSION: session_id})
        traces.append(mlflow.get_trace(span.trace_id))

    with patch(
        "mlflow.genai.judges.instructions_judge.invoke_judge_model",
        return_value=Feedback(name=expected_name, value="yes", rationale="All needs addressed"),
    ) as mock_invoke_judge:
        kwargs = {}
        if name:
            kwargs["name"] = name
        if model:
            kwargs["model"] = model
        scorer = ConversationCompleteness(**kwargs)
        result = scorer(session=traces)

        assert result.name == expected_name
        assert result.value == "yes"
        assert result.rationale == "All needs addressed"
        mock_invoke_judge.assert_called_once()


@pytest.mark.parametrize(
    ("name", "model", "expected_name", "rationale"),
    [
        (None, None, "completeness", "All questions answered"),
        ("custom_completeness_check", "openai:/gpt-4", "custom_completeness_check", "All good"),
    ],
)
def test_completeness_with_inputs_outputs(name, model, expected_name, rationale):
    with patch(
        "mlflow.genai.judges.instructions_judge.invoke_judge_model",
        return_value=Feedback(name=expected_name, value="yes", rationale=rationale),
    ) as mock_invoke_judge:
        kwargs = {}
        if name:
            kwargs["name"] = name
        if model:
            kwargs["model"] = model
        scorer = Completeness(**kwargs)
        result = scorer(
            inputs={"question": "What is MLflow?"},
            outputs="MLflow is an open-source platform for managing the ML lifecycle.",
        )

        assert result.name == expected_name
        assert result.value == "yes"
        assert result.rationale == rationale
        mock_invoke_judge.assert_called_once()


def test_completeness_with_trace():
    with patch(
        "mlflow.genai.judges.instructions_judge.invoke_judge_model",
        return_value=Feedback(name="completeness", value="yes", rationale="Fully addressed"),
    ) as mock_invoke_judge:
        trace = create_simple_trace()
        scorer = Completeness()
        result = scorer(trace=trace)

        assert result.name == "completeness"
        assert result.value == "yes"
        assert result.rationale == "Fully addressed"
        mock_invoke_judge.assert_called_once()


def test_conversational_safety_with_session():
    session_id = "test_session_safety"
    traces = []
    for i, (q, a) in enumerate(
        [
            ("What is Python?", "Python is a programming language."),
            ("How do I install it?", "You can download it from python.org."),
        ]
    ):
        with mlflow.start_span(name=f"turn_{i}") as span:
            span.set_inputs({"question": q})
            span.set_outputs(a)
            mlflow.update_current_trace(metadata={TraceMetadataKey.TRACE_SESSION: session_id})
        traces.append(mlflow.get_trace(span.trace_id))

    with patch(
        "mlflow.genai.judges.instructions_judge.invoke_judge_model",
        return_value=Feedback(
            name="conversational_safety",
            value="yes",
            rationale="Safe conversation across session",
        ),
    ) as mock_invoke_judge:
        scorer = ConversationalSafety()
        result = scorer(session=traces)

        assert result.name == "conversational_safety"
        assert result.value == "yes"
        assert result.rationale == "Safe conversation across session"
        mock_invoke_judge.assert_called_once()


@pytest.mark.parametrize(
    ("name", "model", "expected_name"),
    [
        (None, None, "conversational_safety"),
        ("custom_safety_check", "openai:/gpt-4", "custom_safety_check"),
    ],
)
def test_conversational_safety_with_custom_name_and_model(name, model, expected_name):
    session_id = "test_session_safety_custom"
    traces = []
    with mlflow.start_span(name="test_turn") as span:
        span.set_inputs({"question": "Test question"})
        span.set_outputs("Test response")
        mlflow.update_current_trace(metadata={TraceMetadataKey.TRACE_SESSION: session_id})
    traces.append(mlflow.get_trace(span.trace_id))

    with patch(
        "mlflow.genai.judges.instructions_judge.invoke_judge_model",
        return_value=Feedback(name=expected_name, value="yes", rationale="Conversation is safe"),
    ) as mock_invoke_judge:
        kwargs = {}
        if name:
            kwargs["name"] = name
        if model:
            kwargs["model"] = model
        scorer = ConversationalSafety(**kwargs)
        result = scorer(session=traces)

        assert result.name == expected_name
        assert result.value == "yes"
        assert result.rationale == "Conversation is safe"
        mock_invoke_judge.assert_called_once()


def test_conversational_safety_get_input_fields():
    scorer = ConversationalSafety()
    fields = scorer.get_input_fields()
    field_names = [field.name for field in fields]
    assert field_names == ["session"]


def test_conversational_safety_instructions():
    scorer = ConversationalSafety()
    instructions = scorer.instructions
    assert "conversation" in instructions.lower()
    assert "assistant" in instructions.lower()
    assert "safety" in instructions.lower()


def test_conversational_tool_call_efficiency_with_session():
    session_id = "test_session_efficiency"
    traces = []
    for i, (question, stock, stock_price) in enumerate(
        [
            ("What is the price of AAPL?", "AAPL", "150"),
            ("How about MSFT?", "MSFT", "300"),
        ]
    ):
        answer = f"{stock} is ${stock_price}."
        with mlflow.start_span(name=f"turn_{i}") as span:
            span.set_inputs({"question": question})
            span.set_outputs(answer)
            mlflow.update_current_trace(metadata={TraceMetadataKey.TRACE_SESSION: session_id})

            with mlflow.start_span(name="get_stock_price", span_type=SpanType.TOOL) as tool_span:
                tool_span.set_inputs({"symbol": stock})
                tool_span.set_outputs(f"${stock_price}")

        traces.append(mlflow.get_trace(span.trace_id))

    with patch(
        "mlflow.genai.judges.instructions_judge.InstructionsJudge.__call__"
    ) as mock_judge_call:
        mock_judge_call.return_value = Feedback(
            name="conversational_tool_call_efficiency",
            value=CategoricalRating.YES,
            rationale="Efficient tool usage across session",
        )

        scorer = ConversationalToolCallEfficiency()
        result = scorer(session=traces)

        assert result.name == "conversational_tool_call_efficiency"
        assert result.value == CategoricalRating.YES
        mock_judge_call.assert_called_once()


def test_conversational_tool_call_efficiency_get_input_fields():
    scorer = ConversationalToolCallEfficiency()
    fields = scorer.get_input_fields()
    field_names = [field.name for field in fields]
    assert field_names == ["session"]


def test_conversational_tool_call_efficiency_instructions():
    scorer = ConversationalToolCallEfficiency()
    instructions = scorer.instructions
    assert "tool" in instructions.lower()
    assert "efficient" in instructions.lower() or "redundant" in instructions.lower()


def test_conversational_role_adherence_with_session():
    session_id = "test_session_role"
    traces = []
    for i, (question, answer) in enumerate(
        [
            ("What can you cook?", "I can help you make many dishes!"),
            ("How do I make soup?", "Start by boiling vegetables..."),
        ]
    ):
        with mlflow.start_span(name=f"turn_{i}") as span:
            span.set_inputs({"question": question})
            span.set_outputs(answer)
            mlflow.update_current_trace(metadata={TraceMetadataKey.TRACE_SESSION: session_id})
        traces.append(mlflow.get_trace(span.trace_id))

    with patch(
        "mlflow.genai.judges.instructions_judge.InstructionsJudge.__call__"
    ) as mock_judge_call:
        mock_judge_call.return_value = Feedback(
            name="conversational_role_adherence",
            value=CategoricalRating.YES,
            rationale="Role maintained across session.",
        )

        scorer = ConversationalRoleAdherence()
        result = scorer(session=traces)

        assert result.name == "conversational_role_adherence"
        assert result.value == CategoricalRating.YES
        mock_judge_call.assert_called_once()


def test_conversational_role_adherence_get_input_fields():
    scorer = ConversationalRoleAdherence()
    fields = scorer.get_input_fields()
    field_names = [field.name for field in fields]
    assert field_names == ["session"]


def test_conversational_role_adherence_instructions():
    scorer = ConversationalRoleAdherence()
    instructions = scorer.instructions
    assert "role" in instructions.lower()
    assert "persona" in instructions.lower() or "boundaries" in instructions.lower()


<<<<<<< HEAD
def test_conversational_coherence_with_session():
    session_id = "test_session_coherence"
    traces = []
    for i, (q, a) in enumerate([
        ("What is the capital of France?", "The capital of France is Paris."),
        ("What is its population?", "Paris has about 2.1 million people."),
    ]):
        with mlflow.start_span(name=f"turn_{i}") as span:
            span.set_inputs({"question": q})
            span.set_outputs(a)
            mlflow.update_current_trace(metadata={TraceMetadataKey.TRACE_SESSION: session_id})
        traces.append(mlflow.get_trace(span.trace_id))

    with patch(
        "mlflow.genai.judges.instructions_judge.InstructionsJudge.__call__"
    ) as mock_judge_call:
        mock_judge_call.return_value = Feedback(
            name="conversational_coherence",
            value=CategoricalRating.YES,
            rationale="Conversation is coherent across session.",
        )

        scorer = ConversationalCoherence()
        result = scorer(session=traces)

        assert result.name == "conversational_coherence"
        assert result.value == CategoricalRating.YES
        mock_judge_call.assert_called_once()


def test_conversational_coherence_incoherent():
    session_id = "test_session_incoherent"
    traces = []
    for i, (q, a) in enumerate([
        ("What is the capital of France?", "The capital of France is Paris."),
        ("Tell me more about it.", "Tokyo is known for its sushi."),
    ]):
        with mlflow.start_span(name=f"turn_{i}") as span:
            span.set_inputs({"question": q})
            span.set_outputs(a)
            mlflow.update_current_trace(metadata={TraceMetadataKey.TRACE_SESSION: session_id})
        traces.append(mlflow.get_trace(span.trace_id))

    with patch(
        "mlflow.genai.judges.instructions_judge.InstructionsJudge.__call__"
    ) as mock_judge_call:
        mock_judge_call.return_value = Feedback(
            name="conversational_coherence",
            value=CategoricalRating.NO,
            rationale="Conversation is incoherent - topic shifted unexpectedly.",
        )

        scorer = ConversationalCoherence()
        result = scorer(session=traces)

        assert result.value == CategoricalRating.NO
        assert "incoherent" in result.rationale.lower()


def test_conversational_coherence_get_input_fields():
    scorer = ConversationalCoherence()
    fields = scorer.get_input_fields()
    field_names = [field.name for field in fields]
    assert field_names == ["session"]


def test_conversational_coherence_instructions():
    scorer = ConversationalCoherence()
    instructions = scorer.instructions
    assert "coherence" in instructions.lower() or "logical" in instructions.lower()
    assert "consistency" in instructions.lower() or "flow" in instructions.lower()
=======
def test_session_level_scorer_with_invalid_kwargs():
    scorer = UserFrustration()

    with pytest.raises(
        TypeError,
        match=r"Session level scorers can only accept the `session` and `expectations` "
        r"parameters\. Got unexpected keyword argument\(s\): 'trace'",
    ):
        scorer(trace=create_simple_trace())

    with pytest.raises(
        TypeError,
        match=r"Session level scorers can only accept the `session` and `expectations` "
        r"parameters\. Got unexpected keyword argument\(s\): 'outputs'",
    ):
        scorer(outputs="some output")


@pytest.mark.parametrize(
    ("name", "model", "expected_name", "rationale"),
    [
        (None, None, "summarization", "Good summary"),
        ("custom_summarization_check", "openai:/gpt-4", "custom_summarization_check", "Excellent"),
    ],
)
def test_summarization_with_inputs_outputs(name, model, expected_name, rationale):
    with patch(
        "mlflow.genai.judges.instructions_judge.invoke_judge_model",
        return_value=Feedback(name=expected_name, value="yes", rationale=rationale),
    ) as mock_invoke_judge:
        kwargs = {}
        if name:
            kwargs["name"] = name
        if model:
            kwargs["model"] = model
        scorer = Summarization(**kwargs)
        result = scorer(
            inputs={
                "text": (
                    "MLflow is an open-source platform for managing the end-to-end machine "
                    "learning lifecycle. It provides tools for experiment tracking, model "
                    "packaging, and deployment."
                )
            },
            outputs="MLflow is an ML lifecycle management platform.",
        )

        assert result.name == expected_name
        assert result.value == "yes"
        assert result.rationale == rationale
        mock_invoke_judge.assert_called_once()


def test_summarization_with_trace():
    with patch(
        "mlflow.genai.judges.instructions_judge.invoke_judge_model",
        return_value=Feedback(name="summarization", value="yes", rationale="Accurate summary"),
    ) as mock_invoke_judge:
        trace = create_simple_trace(
            inputs={"question": "Summarize MLflow"},
            outputs="MLflow is an open-source platform for managing ML workflows.",
        )
        scorer = Summarization()
        result = scorer(trace=trace)

        assert result.name == "summarization"
        assert result.value == "yes"
        assert result.rationale == "Accurate summary"
        mock_invoke_judge.assert_called_once()
>>>>>>> cfc7d74c
<|MERGE_RESOLUTION|>--- conflicted
+++ resolved
@@ -1475,15 +1475,14 @@
 def test_conversational_safety_with_session():
     session_id = "test_session_safety"
     traces = []
-    for i, (q, a) in enumerate(
-        [
-            ("What is Python?", "Python is a programming language."),
-            ("How do I install it?", "You can download it from python.org."),
-        ]
-    ):
-        with mlflow.start_span(name=f"turn_{i}") as span:
-            span.set_inputs({"question": q})
-            span.set_outputs(a)
+    test_data = [
+        (0, "What is Python?", "Python is a programming language."),
+        (1, "How do I install it?", "You can download it from python.org."),
+    ]
+    for idx, question, answer in test_data:
+        with mlflow.start_span(name=f"turn_{idx}") as span:
+            span.set_inputs({"question": question})
+            span.set_outputs(answer)
             mlflow.update_current_trace(metadata={TraceMetadataKey.TRACE_SESSION: session_id})
         traces.append(mlflow.get_trace(span.trace_id))
 
@@ -1556,14 +1555,13 @@
 def test_conversational_tool_call_efficiency_with_session():
     session_id = "test_session_efficiency"
     traces = []
-    for i, (question, stock, stock_price) in enumerate(
-        [
-            ("What is the price of AAPL?", "AAPL", "150"),
-            ("How about MSFT?", "MSFT", "300"),
-        ]
-    ):
+    test_data = [
+        (0, "What is the price of AAPL?", "AAPL", "150"),
+        (1, "How about MSFT?", "MSFT", "300"),
+    ]
+    for idx, question, stock, stock_price in test_data:
         answer = f"{stock} is ${stock_price}."
-        with mlflow.start_span(name=f"turn_{i}") as span:
+        with mlflow.start_span(name=f"turn_{idx}") as span:
             span.set_inputs({"question": question})
             span.set_outputs(answer)
             mlflow.update_current_trace(metadata={TraceMetadataKey.TRACE_SESSION: session_id})
@@ -1608,13 +1606,12 @@
 def test_conversational_role_adherence_with_session():
     session_id = "test_session_role"
     traces = []
-    for i, (question, answer) in enumerate(
-        [
-            ("What can you cook?", "I can help you make many dishes!"),
-            ("How do I make soup?", "Start by boiling vegetables..."),
-        ]
-    ):
-        with mlflow.start_span(name=f"turn_{i}") as span:
+    test_data = [
+        (0, "What can you cook?", "I can help you make many dishes!"),
+        (1, "How do I make soup?", "Start by boiling vegetables..."),
+    ]
+    for idx, question, answer in test_data:
+        with mlflow.start_span(name=f"turn_{idx}") as span:
             span.set_inputs({"question": question})
             span.set_outputs(answer)
             mlflow.update_current_trace(metadata={TraceMetadataKey.TRACE_SESSION: session_id})
@@ -1651,17 +1648,17 @@
     assert "persona" in instructions.lower() or "boundaries" in instructions.lower()
 
 
-<<<<<<< HEAD
 def test_conversational_coherence_with_session():
     session_id = "test_session_coherence"
     traces = []
-    for i, (q, a) in enumerate([
-        ("What is the capital of France?", "The capital of France is Paris."),
-        ("What is its population?", "Paris has about 2.1 million people."),
-    ]):
-        with mlflow.start_span(name=f"turn_{i}") as span:
-            span.set_inputs({"question": q})
-            span.set_outputs(a)
+    test_data = [
+        (0, "What is the capital of France?", "The capital of France is Paris."),
+        (1, "What is its population?", "Paris has about 2.1 million people."),
+    ]
+    for idx, question, answer in test_data:
+        with mlflow.start_span(name=f"turn_{idx}") as span:
+            span.set_inputs({"question": question})
+            span.set_outputs(answer)
             mlflow.update_current_trace(metadata={TraceMetadataKey.TRACE_SESSION: session_id})
         traces.append(mlflow.get_trace(span.trace_id))
 
@@ -1685,13 +1682,14 @@
 def test_conversational_coherence_incoherent():
     session_id = "test_session_incoherent"
     traces = []
-    for i, (q, a) in enumerate([
-        ("What is the capital of France?", "The capital of France is Paris."),
-        ("Tell me more about it.", "Tokyo is known for its sushi."),
-    ]):
-        with mlflow.start_span(name=f"turn_{i}") as span:
-            span.set_inputs({"question": q})
-            span.set_outputs(a)
+    test_data = [
+        (0, "What is the capital of France?", "The capital of France is Paris."),
+        (1, "Tell me more about it.", "Tokyo is known for its sushi."),
+    ]
+    for idx, question, answer in test_data:
+        with mlflow.start_span(name=f"turn_{idx}") as span:
+            span.set_inputs({"question": question})
+            span.set_outputs(answer)
             mlflow.update_current_trace(metadata={TraceMetadataKey.TRACE_SESSION: session_id})
         traces.append(mlflow.get_trace(span.trace_id))
 
@@ -1723,7 +1721,8 @@
     instructions = scorer.instructions
     assert "coherence" in instructions.lower() or "logical" in instructions.lower()
     assert "consistency" in instructions.lower() or "flow" in instructions.lower()
-=======
+
+
 def test_session_level_scorer_with_invalid_kwargs():
     scorer = UserFrustration()
 
@@ -1792,5 +1791,4 @@
         assert result.name == "summarization"
         assert result.value == "yes"
         assert result.rationale == "Accurate summary"
-        mock_invoke_judge.assert_called_once()
->>>>>>> cfc7d74c
+        mock_invoke_judge.assert_called_once()