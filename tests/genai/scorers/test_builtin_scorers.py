from unittest import mock
from unittest.mock import call, patch

import pytest

import mlflow
from mlflow.entities.assessment import Feedback
from mlflow.entities.assessment_error import AssessmentError
from mlflow.entities.span import SpanType
from mlflow.genai.judges.base import JudgeField
from mlflow.genai.judges.builtin import CategoricalRating
from mlflow.genai.judges.utils import FieldExtraction
from mlflow.genai.scorers import (
    Completeness,
    ConversationalSafety,
    ConversationalToolCallEfficiency,
    ConversationCompleteness,
    Correctness,
    Equivalence,
    ExpectationsGuidelines,
    Guidelines,
    RelevanceToQuery,
    RetrievalGroundedness,
    RetrievalRelevance,
    RetrievalSufficiency,
    Safety,
    Summarization,
    UserFrustration,
)
from mlflow.genai.scorers.base import Scorer, ScorerKind
from mlflow.genai.scorers.builtin_scorers import (
    ExtractedFields,
    _construct_field_extraction_config,
    _validate_required_fields,
    get_all_scorers,
    resolve_scorer_fields,
)
from mlflow.tracing.constant import TraceMetadataKey
from mlflow.utils.uri import is_databricks_uri

from tests.genai.conftest import databricks_only


@pytest.fixture
def mock_openai_env(monkeypatch):
    """Fixture to mock OpenAI API key for tests that need it."""
    monkeypatch.setenv("OPENAI_API_KEY", "test-key")


@pytest.fixture
def trace_without_inputs_outputs():
    with mlflow.start_span(name="empty_span") as span:
        pass
    return mlflow.get_trace(span.trace_id)


@pytest.fixture
def trace_with_only_inputs():
    with mlflow.start_span(name="inputs_only_span") as span:
        span.set_inputs({"question": "Test question"})
    return mlflow.get_trace(span.trace_id)


@pytest.fixture
def trace_with_only_outputs():
    with mlflow.start_span(name="outputs_only_span") as span:
        span.set_outputs({"response": "Test response"})
    return mlflow.get_trace(span.trace_id)


@pytest.fixture
def mock_judge_with_inputs_outputs():
    judge = mock.Mock()
    judge.get_input_fields.return_value = [
        JudgeField(name="inputs", description="Test inputs"),
        JudgeField(name="outputs", description="Test outputs"),
    ]
    return judge


def test_retrieval_groundedness(sample_rag_trace):
    with patch(
        "mlflow.genai.judges.is_grounded",
        side_effect=lambda *args, **kwargs: Feedback(
            name="retrieval_groundedness", value=CategoricalRating.YES
        ),
    ) as mock_is_grounded:
        # 1. Test with default scorer
        result = RetrievalGroundedness()(trace=sample_rag_trace)

    mock_is_grounded.assert_has_calls(
        [
            call(
                request="{'question': 'query'}",
                response="answer",
                context=[
                    {"content": "content_1", "doc_uri": "url_1"},
                    {"content": "content_2", "doc_uri": "url_2"},
                ],
                name="retrieval_groundedness",
                model=None,
            ),
            call(
                request="{'question': 'query'}",
                response="answer",
                context=[{"content": "content_3"}],
                name="retrieval_groundedness",
                model=None,
            ),
        ],
    )
    assert len(result) == 2
    assert all(isinstance(f, Feedback) for f in result)
    assert result[0].value == CategoricalRating.YES
    expected_span_ids = [
        s.span_id for s in sample_rag_trace.search_spans(span_type=SpanType.RETRIEVER)
    ]
    actual_span_ids = [f.span_id for f in result]
    assert set(actual_span_ids) == set(expected_span_ids)


@databricks_only
def test_retrieval_relevance(sample_rag_trace):
    mock_responses = [
        # First retriever span has 2 chunks
        [
            Feedback(name="retrieval_relevance", value="yes", metadata={"chunk_index": 0}),
            Feedback(name="retrieval_relevance", value="no", metadata={"chunk_index": 1}),
        ],
        # Second retriever span has 1 chunk
        [
            Feedback(name="retrieval_relevance", value="yes", metadata={"chunk_index": 0}),
        ],
    ]

    with patch(
        "databricks.agents.evals.judges.chunk_relevance", side_effect=mock_responses
    ) as mock_chunk_relevance:
        results = RetrievalRelevance()(trace=sample_rag_trace)

    mock_chunk_relevance.assert_has_calls(
        [
            call(
                request="{'question': 'query'}",
                retrieved_context=[
                    {"content": "content_1", "doc_uri": "url_1"},
                    {"content": "content_2", "doc_uri": "url_2"},
                ],
                assessment_name="retrieval_relevance",
            ),
            call(
                request="{'question': 'query'}",
                retrieved_context=[{"content": "content_3"}],
                assessment_name="retrieval_relevance",
            ),
        ],
    )

    assert len(results) == 5  # 2 span-level feedbacks + 3 chunk-level feedbacks
    assert all(isinstance(f, Feedback) for f in results)

    retriever_span_ids = [
        s.span_id for s in sample_rag_trace.search_spans(span_type=SpanType.RETRIEVER)
    ]

    # First feedbacks is a span-level feedback for the first retriever span
    assert results[0].value == 0.5
    assert results[0].name == "retrieval_relevance/precision"
    assert results[0].span_id == retriever_span_ids[0]

    # Second and third feedbacks are chunk-level feedbacks for the first retriever span
    assert results[1].value == "yes"
    assert results[1].name == "retrieval_relevance"
    assert results[1].span_id == retriever_span_ids[0]
    assert results[2].value == "no"
    assert results[2].name == "retrieval_relevance"
    assert results[2].span_id == retriever_span_ids[0]

    # Fourth result is a span-level feedback for the second retriever span
    assert results[3].value == 1.0
    assert results[3].name == "retrieval_relevance/precision"
    assert results[3].span_id == retriever_span_ids[1]

    # Fifth result is a chunk-level feedback for the second retriever span
    assert results[4].value == "yes"
    assert results[4].name == "retrieval_relevance"
    assert results[4].span_id == retriever_span_ids[1]


@databricks_only
def test_retrieval_relevance_handle_error_feedback(sample_rag_trace):
    from databricks.rag_eval.evaluation.entities import CategoricalRating as DatabricksRating

    mock_responses = [
        # Error feedback
        [
            Feedback(name="retrieval_relevance", value=DatabricksRating.YES),
            Feedback(name="retrieval_relevance", error=AssessmentError(error_code="test")),
        ],
        # Empty feedback - skip span
        [],
    ]

    with patch(
        "databricks.agents.evals.judges.chunk_relevance", side_effect=mock_responses
    ) as mock_chunk_relevance:
        results = RetrievalRelevance()(trace=sample_rag_trace)

    assert mock_chunk_relevance.call_count == 2
    assert len(results) == 3
    assert results[0].value == 0.5  # Error feedback is handled as 0.0 relevance
    assert results[1].value == CategoricalRating.YES
    assert results[2].value is None
    assert results[2].error.error_code == "test"


@pytest.mark.usefixtures("mock_openai_env")
def test_retrieval_relevance_with_custom_model(sample_rag_trace):
    with patch(
        "mlflow.genai.scorers.builtin_scorers.invoke_judge_model",
        return_value=Feedback(
            name="retrieval_relevance", value="yes", rationale="Relevant content"
        ),
    ) as mock_invoke_judge:
        custom_model = "openai:/gpt-4"
        scorer = RetrievalRelevance(model=custom_model)
        results = scorer(trace=sample_rag_trace)

        # Should be called for each chunk (3 total chunks)
        assert mock_invoke_judge.call_count == 3

        for call_args in mock_invoke_judge.call_args_list:
            args, kwargs = call_args
            assert args[0] == custom_model  # First positional arg is model
            assert kwargs["assessment_name"] == "retrieval_relevance"

        # 2 span-level + 3 chunk-level feedbacks
        assert len(results) == 5
        # Span-level feedbacks should be 100% relevance
        assert results[0].value == 1.0
        assert results[3].value == 1.0


def test_retrieval_sufficiency(sample_rag_trace):
    # 1. Test with default scorer
    with patch(
        "mlflow.genai.judges.is_context_sufficient",
        side_effect=lambda *args, **kwargs: Feedback(
            name="retrieval_sufficiency", value=CategoricalRating.YES
        ),
    ) as mock_is_context_sufficient:
        result = RetrievalSufficiency()(trace=sample_rag_trace)

    mock_is_context_sufficient.assert_has_calls(
        [
            call(
                request="{'question': 'query'}",
                context=[
                    {"content": "content_1", "doc_uri": "url_1"},
                    {"content": "content_2", "doc_uri": "url_2"},
                ],
                # Expectations stored in the trace is exploded
                expected_response="expected answer",
                expected_facts=["fact1", "fact2"],
                name="retrieval_sufficiency",
                model=None,
            ),
            call(
                request="{'question': 'query'}",
                context=[{"content": "content_3"}],
                expected_response="expected answer",
                expected_facts=["fact1", "fact2"],
                name="retrieval_sufficiency",
                model=None,
            ),
        ],
    )

    assert len(result) == 2
    assert all(isinstance(f, Feedback) for f in result)
    assert all(f.value == CategoricalRating.YES for f in result)
    expected_span_ids = [
        s.span_id for s in sample_rag_trace.search_spans(span_type=SpanType.RETRIEVER)
    ]
    actual_span_ids = [f.span_id for f in result]
    assert set(actual_span_ids) == set(expected_span_ids)

    # 2. Test with custom model parameter
    with patch(
        "mlflow.genai.judges.is_context_sufficient",
        side_effect=lambda *args, **kwargs: Feedback(
            name="custom_sufficiency", value=CategoricalRating.YES
        ),
    ) as mock_is_context_sufficient:
        custom_scorer = RetrievalSufficiency(
            name="custom_sufficiency",
            model="openai:/gpt-4.1-mini",
        )
        result = custom_scorer(trace=sample_rag_trace)

    mock_is_context_sufficient.assert_has_calls(
        [
            call(
                request="{'question': 'query'}",
                context=[
                    {"content": "content_1", "doc_uri": "url_1"},
                    {"content": "content_2", "doc_uri": "url_2"},
                ],
                expected_response="expected answer",
                expected_facts=["fact1", "fact2"],
                name="custom_sufficiency",
                model="openai:/gpt-4.1-mini",
            ),
            call(
                request="{'question': 'query'}",
                context=[{"content": "content_3"}],
                expected_response="expected answer",
                expected_facts=["fact1", "fact2"],
                name="custom_sufficiency",
                model="openai:/gpt-4.1-mini",
            ),
        ],
    )
    assert len(result) == 2


def test_retrieval_sufficiency_with_custom_expectations(sample_rag_trace):
    with patch(
        "mlflow.genai.judges.is_context_sufficient",
        return_value=Feedback(name="retrieval_sufficiency", value=CategoricalRating.YES),
    ) as mock_is_context_sufficient:
        RetrievalSufficiency()(
            trace=sample_rag_trace,
            expectations={"expected_facts": ["fact3"]},
        )

    mock_is_context_sufficient.assert_has_calls(
        [
            call(
                request="{'question': 'query'}",
                context=[
                    {"content": "content_1", "doc_uri": "url_1"},
                    {"content": "content_2", "doc_uri": "url_2"},
                ],
                # Expectations stored in the trace is exploded
                expected_facts=["fact3"],
                expected_response="expected answer",
                name="retrieval_sufficiency",
                model=None,
            ),
            call(
                request="{'question': 'query'}",
                context=[{"content": "content_3"}],
                expected_facts=["fact3"],
                expected_response="expected answer",
                name="retrieval_sufficiency",
                model=None,
            ),
        ],
    )


def test_guidelines():
    # 1. Called with per-row guidelines
    with patch("mlflow.genai.judges.meets_guidelines") as mock_guidelines:
        ExpectationsGuidelines()(
            inputs={"question": "query"},
            outputs="answer",
            expectations={"guidelines": ["guideline1", "guideline2"]},
        )

    mock_guidelines.assert_called_once_with(
        guidelines=["guideline1", "guideline2"],
        context={"request": "{'question': 'query'}", "response": "answer"},
        name="expectations_guidelines",
        model=None,
    )

    # 2. Called with global guidelines
    with patch("mlflow.genai.judges.meets_guidelines") as mock_guidelines:
        is_english = Guidelines(
            name="is_english",
            guidelines=["The response should be in English."],
            model="openai:/gpt-4.1-mini",
        )
        is_english(inputs={"question": "query"}, outputs="answer")

    mock_guidelines.assert_called_once_with(
        guidelines=["The response should be in English."],
        context={"request": "{'question': 'query'}", "response": "answer"},
        name="is_english",
        model="openai:/gpt-4.1-mini",
    )

    # 3. Test with string input (should wrap in list)
    with patch("mlflow.genai.judges.meets_guidelines") as mock_guidelines:
        is_polite = Guidelines(
            name="is_polite",
            guidelines="Be polite and respectful.",
            model="openai:/gpt-4.1-mini",
        )
        is_polite(inputs={"question": "query"}, outputs="answer")

    mock_guidelines.assert_called_once_with(
        guidelines="Be polite and respectful.",
        context={"request": "{'question': 'query'}", "response": "answer"},
        name="is_polite",
        model="openai:/gpt-4.1-mini",
    )


def test_relevance_to_query():
    # 1. Test with default scorer
    with patch("mlflow.genai.judges.is_context_relevant") as mock_is_context_relevant:
        RelevanceToQuery()(
            inputs={"question": "query"},
            outputs="answer",
        )

    mock_is_context_relevant.assert_called_once_with(
        request="{'question': 'query'}",
        context="answer",
        name="relevance_to_query",
        model=None,
    )

    # 2. Test with custom model parameter
    with patch("mlflow.genai.judges.is_context_relevant") as mock_is_context_relevant:
        relevance_custom = RelevanceToQuery(
            name="custom_relevance",
            model="openai:/gpt-4.1-mini",
        )
        relevance_custom(inputs={"question": "query"}, outputs="answer")

    mock_is_context_relevant.assert_called_once_with(
        request="{'question': 'query'}",
        context="answer",
        name="custom_relevance",
        model="openai:/gpt-4.1-mini",
    )


@databricks_only
def test_safety_databricks():
    # String output
    with patch("databricks.agents.evals.judges.safety") as mock_safety:
        Safety()(outputs="answer")

    mock_safety.assert_called_once_with(
        response="answer",
        assessment_name="safety",
    )

    # Non-string output
    with patch("databricks.agents.evals.judges.safety") as mock_safety:
        Safety()(outputs={"answer": "yes", "reason": "This is a test"})

    mock_safety.assert_called_once_with(
        response='{"answer": "yes", "reason": "This is a test"}',
        assessment_name="safety",
    )


def test_safety_non_databricks():
    mlflow.set_tracking_uri("file://")

    # Safety scorer should now work with non-Databricks tracking URIs
    safety_scorer = Safety()
    assert safety_scorer.name == "safety"


@pytest.mark.usefixtures("mock_openai_env")
def test_safety_with_custom_model():
    with patch(
        "mlflow.genai.judges.builtin.invoke_judge_model",
        return_value=Feedback(name="safety", value="yes", rationale="Safe content"),
    ) as mock_invoke_judge:
        custom_model = "anthropic:/claude-3-opus"
        scorer = Safety(model=custom_model)
        result = scorer(outputs="This is a safe response")

        mock_invoke_judge.assert_called_once()
        args, kwargs = mock_invoke_judge.call_args
        assert args[0] == custom_model  # First positional arg is model
        assert kwargs["assessment_name"] == "safety"

        assert result.name == "safety"
        assert result.value == CategoricalRating.YES
        assert result.rationale == "Safe content"


@pytest.mark.usefixtures("mock_openai_env")
def test_safety_with_custom_model_and_name():
    with patch(
        "mlflow.genai.judges.builtin.invoke_judge_model",
        return_value=Feedback(name="custom_safety", value="no", rationale="Unsafe content"),
    ) as mock_invoke_judge:
        custom_model = "openai:/gpt-4"
        scorer = Safety(name="custom_safety", model=custom_model)
        result = scorer(outputs={"response": "test content"})

        mock_invoke_judge.assert_called_once()
        args, kwargs = mock_invoke_judge.call_args
        assert args[0] == custom_model
        assert kwargs["assessment_name"] == "custom_safety"

        assert result.name == "custom_safety"
        assert result.value == "no"


def test_correctness():
    with patch("mlflow.genai.judges.is_correct") as mock_is_correct:
        Correctness()(
            inputs={"question": "query"},
            outputs="answer",
            expectations={"expected_facts": ["fact1", "fact2"]},
        )

    mock_is_correct.assert_called_once_with(
        request="{'question': 'query'}",
        response="answer",
        expected_facts=["fact1", "fact2"],
        expected_response=None,
        name="correctness",
        model=None,
    )

    with patch("mlflow.genai.judges.is_correct") as mock_is_correct:
        correctness_custom = Correctness(
            name="custom_correctness",
            model="openai:/gpt-4.1-mini",
        )
        correctness_custom(
            inputs={"question": "query"},
            outputs="answer",
            expectations={"expected_response": "expected answer"},
        )

    mock_is_correct.assert_called_once_with(
        request="{'question': 'query'}",
        response="answer",
        expected_facts=None,
        expected_response="expected answer",
        name="custom_correctness",
        model="openai:/gpt-4.1-mini",
    )


def test_equivalence():
    # Test with default model
    scorer = Equivalence()

    # Test exact numerical match
    result = scorer(outputs=42, expectations={"expected_response": 42})
    assert result.name == "equivalence"
    assert result.value == CategoricalRating.YES
    assert "Exact numerical match" in result.rationale

    # Test exact string match
    result = scorer(outputs="Paris", expectations={"expected_response": "Paris"})
    assert result.value == CategoricalRating.YES
    assert "Exact string match" in result.rationale

    # Test numerical mismatch
    result = scorer(outputs=42, expectations={"expected_response": 43})
    assert result.value == CategoricalRating.NO
    assert "Values do not match" in result.rationale

    # Test with custom name and model
    scorer_custom = Equivalence(name="custom_output_equiv", model="openai:/gpt-4o-mini")
    result = scorer_custom(outputs=100, expectations={"expected_response": 100})
    assert result.name == "custom_output_equiv"
    assert result.value == CategoricalRating.YES


@pytest.mark.parametrize("tracking_uri", ["file://test", "databricks"])
def test_get_all_scorers_oss(tracking_uri):
    mlflow.set_tracking_uri(tracking_uri)

    scorers = get_all_scorers()

    # Safety and RetrievalRelevance are only available in Databricks
    # Now we have 9 scorers for OSS and 11 for Databricks
    assert len(scorers) == (11 if tracking_uri == "databricks" else 9)
    assert all(isinstance(scorer, Scorer) for scorer in scorers)


def test_retrieval_relevance_get_input_fields():
    if is_databricks_uri(mlflow.get_tracking_uri()):
        relevance = RetrievalRelevance(name="test")
        field_names = [field.name for field in relevance.get_input_fields()]
        assert field_names == ["trace"]


def test_retrieval_sufficiency_get_input_fields():
    if is_databricks_uri(mlflow.get_tracking_uri()):
        sufficiency = RetrievalSufficiency(name="test")
        field_names = [field.name for field in sufficiency.get_input_fields()]
        assert field_names == ["trace", "expectations"]


def test_retrieval_groundedness_get_input_fields():
    if is_databricks_uri(mlflow.get_tracking_uri()):
        groundedness = RetrievalGroundedness(name="test")
        field_names = [field.name for field in groundedness.get_input_fields()]
        assert field_names == ["trace"]


def test_guidelines_get_input_fields():
    guidelines = Guidelines(name="test", guidelines=["Be helpful"])
    field_names = [field.name for field in guidelines.get_input_fields()]
    assert field_names == ["inputs", "outputs"]


def test_expectations_guidelines_get_input_fields():
    exp_guidelines = ExpectationsGuidelines(name="test")
    field_names = [field.name for field in exp_guidelines.get_input_fields()]
    assert field_names == ["inputs", "outputs", "expectations"]


def test_relevance_to_query_get_input_fields():
    relevance_query = RelevanceToQuery(name="test")
    field_names = [field.name for field in relevance_query.get_input_fields()]
    assert field_names == ["inputs", "outputs"]


def test_safety_get_input_fields():
    if is_databricks_uri(mlflow.get_tracking_uri()):
        safety = Safety(name="test")
        field_names = [field.name for field in safety.get_input_fields()]
        assert field_names == ["outputs"]


def test_correctness_get_input_fields():
    correctness = Correctness(name="test")
    field_names = [field.name for field in correctness.get_input_fields()]
    assert field_names == ["inputs", "outputs", "expectations"]


def test_equivalence_get_input_fields():
    output_equiv = Equivalence(name="test")
    field_names = [field.name for field in output_equiv.get_input_fields()]
    assert field_names == ["outputs", "expectations"]


def create_simple_trace(inputs=None, outputs=None):
    @mlflow.trace(name="test_span", span_type=SpanType.CHAIN)
    def _create(question):
        return outputs or "MLflow is an open-source platform for ML lifecycle."

    input_dict = inputs or {"question": "What is MLflow?"}
    _create(**input_dict)
    return mlflow.get_trace(mlflow.get_last_active_trace_id())


def test_correctness_with_trace():
    with patch("mlflow.genai.judges.is_correct") as mock_is_correct:
        mock_is_correct.return_value = Feedback(
            name="correctness", value=True, rationale="Correct answer"
        )

        trace = create_simple_trace()
        scorer = Correctness()
        result = scorer(trace=trace, expectations={"expected_response": "Expected answer"})

        assert result.name == "correctness"
        assert result.value is True
        mock_is_correct.assert_called_once()


def test_equivalence_with_trace():
    trace = create_simple_trace(outputs="Paris")

    mlflow.log_expectation(
        trace_id=trace.info.trace_id,
        name="expected_response",
        value="Paris",
    )

    trace_with_expectations = mlflow.get_trace(trace.info.trace_id)

    scorer = Equivalence()
    result = scorer(trace=trace_with_expectations)

    assert result.name == "equivalence"
    assert result.value == CategoricalRating.YES
    assert "Exact string match" in result.rationale


def test_guidelines_with_trace():
    with patch("mlflow.genai.judges.meets_guidelines") as mock_meets_guidelines:
        mock_meets_guidelines.return_value = Feedback(
            name="guidelines", value=True, rationale="Follows guidelines"
        )

        trace = create_simple_trace()
        scorer = Guidelines(guidelines=["Be helpful"])
        result = scorer(trace=trace)

        assert result.name == "guidelines"
        assert result.value is True
        mock_meets_guidelines.assert_called_once()


def test_builtin_scorers_kind_property():
    # Test scorers returned by get_all_scorers() - they should all be BUILTIN
    for scorer in get_all_scorers():
        assert scorer.kind == ScorerKind.BUILTIN, (
            f"{scorer.__class__.__name__} should have kind BUILTIN, got {scorer.kind}"
        )

    # Test Guidelines explicitly - it has its own kind (not included in get_all_scorers)
    guidelines_scorer = Guidelines(
        name="test_guidelines",
        guidelines=["Be polite", "Be helpful"],
    )
    assert guidelines_scorer.kind == ScorerKind.GUIDELINES


def test_relevance_to_query_with_trace():
    with patch("mlflow.genai.judges.is_context_relevant") as mock_is_context_relevant:
        mock_is_context_relevant.return_value = Feedback(
            name="relevance_to_query", value="yes", rationale="Relevant"
        )

        trace = create_simple_trace()
        scorer = RelevanceToQuery()
        result = scorer(trace=trace)

        assert result.name == "relevance_to_query"
        assert result.value == CategoricalRating.YES
        mock_is_context_relevant.assert_called_once()


@databricks_only
def test_safety_with_trace():
    with patch("databricks.agents.evals.judges.safety") as mock_safety:
        mock_safety.return_value = Feedback(name="safety", value="yes", rationale="Safe content")

        try:
            trace = create_simple_trace()
            if trace is None:
                pytest.skip("Could not create trace in test environment")
        except Exception:
            pytest.skip("Could not create trace in test environment")

        scorer = Safety()
        result = scorer(trace=trace)

        assert result.name == "safety"
        assert result.value == CategoricalRating.YES
        mock_safety.assert_called_once()


def test_correctness_fallback_with_expectations(trace_without_inputs_outputs):
    patch_path = "mlflow.genai.scorers.builtin_scorers.get_chat_completions_with_structured_output"
    with patch(patch_path) as mock_extract:
        mock_extract.return_value = FieldExtraction(
            inputs='{"question": "extracted question"}', outputs="extracted answer"
        )

        with patch("mlflow.genai.judges.is_correct") as mock_is_correct:
            mock_is_correct.return_value = Feedback(
                name="correctness", value=True, rationale="Correct answer"
            )

            mlflow.log_expectation(
                trace_id=trace_without_inputs_outputs.info.trace_id,
                name="expected_response",
                value="Expected answer",
            )

            trace_with_expectations = mlflow.get_trace(trace_without_inputs_outputs.info.trace_id)

            scorer = Correctness()
            result = scorer(trace=trace_with_expectations)

            assert result.name == "correctness"
            assert result.value is True

            mock_extract.assert_called_once()
            call_args = mock_extract.call_args
            # Verify we're calling with the right trace
            assert call_args[1]["trace"] == trace_with_expectations

            mock_is_correct.assert_called_once()
            is_correct_args = mock_is_correct.call_args
            assert is_correct_args[1]["expected_response"] == "Expected answer"


def test_scorer_fallback_to_make_judge(trace_without_inputs_outputs):
    patch_path = "mlflow.genai.scorers.builtin_scorers.get_chat_completions_with_structured_output"

    with patch(patch_path) as mock_extract:
        mock_extract.return_value = FieldExtraction(
            inputs='{"question": "test"}', outputs="test response"
        )

        with patch("mlflow.genai.judges.meets_guidelines") as mock_meets_guidelines:
            mock_meets_guidelines.return_value = Feedback(
                name="guidelines", value=True, rationale="Follows guidelines"
            )

            scorer = Guidelines(guidelines=["Be helpful"])
            result = scorer(trace=trace_without_inputs_outputs)

            assert result.name == "guidelines"
            assert result.value is True

            mock_extract.assert_called_once()
            call_args = mock_extract.call_args
            # Verify we're calling with the right trace
            assert "trace" in call_args[1]

            mock_meets_guidelines.assert_called_once()
            guidelines_args = mock_meets_guidelines.call_args
            assert guidelines_args[1]["guidelines"] == ["Be helpful"]


@pytest.mark.parametrize(
    ("scorer_factory", "expected_name", "judge_to_mock"),
    [
        (lambda: Guidelines(guidelines=["Be concise"]), "guidelines", "meets_guidelines"),
        (lambda: RelevanceToQuery(), "relevance_to_context", "is_context_relevant"),
        (lambda: Safety(), "safety", "is_safe"),
    ],
)
def test_trace_not_formatted_into_prompt_for_fallback(
    scorer_factory, expected_name, judge_to_mock, trace_without_inputs_outputs
):
    patch_path = "mlflow.genai.scorers.builtin_scorers.get_chat_completions_with_structured_output"

    with patch(patch_path) as mock_extract:
        mock_extract.return_value = FieldExtraction(
            inputs='{"question": "test"}', outputs="test response"
        )

        with patch(f"mlflow.genai.judges.{judge_to_mock}") as mock_judge:
            mock_judge.return_value = Feedback(
                name=expected_name, value=True, rationale="Test passed"
            )

            scorer = scorer_factory()
            result = scorer(trace=trace_without_inputs_outputs)
            assert result.name == expected_name

            mock_extract.assert_called_once()
            call_args = mock_extract.call_args
            assert "trace" in call_args[1]
            assert call_args[1]["trace"] == trace_without_inputs_outputs

            mock_judge.assert_called_once()


def test_correctness_with_override_outputs():
    with patch("mlflow.genai.judges.is_correct") as mock_is_correct:
        mock_is_correct.return_value = Feedback(name="correctness", value=True, rationale="Correct")

        trace = create_simple_trace()
        scorer = Correctness()

        result = scorer(
            trace=trace,
            inputs={"question": "Custom question"},
            outputs="Custom answer",
            expectations={"expected_response": "Custom expected"},
        )

        assert result.name == "correctness"
        assert result.value is True
        mock_is_correct.assert_called_once()
        call_args = mock_is_correct.call_args
        assert call_args[1]["request"] == "{'question': 'Custom question'}"
        assert call_args[1]["response"] == "Custom answer"
        assert call_args[1]["expected_response"] == "Custom expected"


def test_equivalence_with_override_outputs():
    trace = create_simple_trace(outputs="Original output")
    scorer = Equivalence()

    result = scorer(
        trace=trace,
        outputs="Custom output",
        expectations={"expected_response": "Custom output"},
    )

    assert result.name == "equivalence"
    assert result.value == CategoricalRating.YES
    assert "Exact string match" in result.rationale


def test_relevance_mixed_override():
    with patch("mlflow.genai.judges.is_context_relevant") as mock_is_context_relevant:
        mock_is_context_relevant.return_value = Feedback(
            name="relevance_to_query", value="yes", rationale="Relevant"
        )

        trace = create_simple_trace()
        scorer = RelevanceToQuery()
        result = scorer(trace=trace, inputs={"question": "New question"})

        assert result.name == "relevance_to_query"
        assert result.value == CategoricalRating.YES
        mock_is_context_relevant.assert_called_once()
        call_args = mock_is_context_relevant.call_args
        assert call_args[1]["request"] == "{'question': 'New question'}"
        assert call_args[1]["context"] == "MLflow is an open-source platform for ML lifecycle."


def test_trace_agent_mode_with_extra_fields(trace_with_only_inputs):
    patch_path = "mlflow.genai.scorers.builtin_scorers.get_chat_completions_with_structured_output"

    with patch(patch_path) as mock_extract:
        mock_extract.return_value = FieldExtraction(
            inputs='{"question": "Test question"}', outputs="extracted outputs"
        )

        with patch("mlflow.genai.judges.is_safe") as mock_is_safe:
            mock_is_safe.return_value = Feedback(
                name="safety", value="yes", rationale="Safe via trace"
            )

            scorer = Safety()
            result = scorer(trace=trace_with_only_inputs)

            assert result.name == "safety"
            assert result.value == CategoricalRating.YES

            mock_extract.assert_called_once()
            call_args = mock_extract.call_args
            assert "trace" in call_args[1]
            assert call_args[1]["trace"] == trace_with_only_inputs


def test_pure_trace_mode_with_expectations(trace_with_only_outputs):
    patch_path = "mlflow.genai.scorers.builtin_scorers.get_chat_completions_with_structured_output"

    with patch(patch_path) as mock_extract:
        mock_extract.return_value = FieldExtraction(
            inputs='{"question": "extracted question"}', outputs="Test response"
        )

        with patch("mlflow.genai.judges.is_correct") as mock_is_correct:
            mock_is_correct.return_value = Feedback(
                name="correctness", value=True, rationale="Pure trace mode"
            )

            scorer = Correctness()
            result = scorer(
                trace=trace_with_only_outputs, expectations={"expected_response": "Expected answer"}
            )

            assert result.name == "correctness"
            assert result.value is True

            mock_extract.assert_called_once()
            call_args = mock_extract.call_args
            assert "trace" in call_args[1]
            assert call_args[1]["trace"] == trace_with_only_outputs


def test_correctness_default_extracts_from_trace():
    trace = create_simple_trace()

    mlflow.log_expectation(
        trace_id=trace.info.trace_id, name="expected_response", value="MLflow is a tool"
    )

    trace_with_expectations = mlflow.get_trace(trace.info.trace_id)

    with patch("mlflow.genai.judges.is_correct") as mock_is_correct:
        mock_is_correct.return_value = Feedback(
            name="correctness", value=True, rationale="Extracted from trace"
        )

        scorer = Correctness()
        result = scorer(trace=trace_with_expectations)

        assert result.name == "correctness"
        assert result.value is True
        mock_is_correct.assert_called_once()


def test_equivalence_default_extracts_from_trace():
    trace = create_simple_trace(outputs="MLflow is a platform")

    mlflow.log_expectation(
        trace_id=trace.info.trace_id, name="expected_response", value="MLflow is a platform"
    )

    trace_with_expectations = mlflow.get_trace(trace.info.trace_id)

    scorer = Equivalence()
    result = scorer(trace=trace_with_expectations)

    assert result.name == "equivalence"
    assert result.value == CategoricalRating.YES
    assert "Exact string match" in result.rationale


def test_backwards_compatibility():
    with patch("mlflow.genai.judges.meets_guidelines") as mock_meets_guidelines:
        mock_meets_guidelines.return_value = Feedback(
            name="guidelines", value=True, rationale="Compatible"
        )

        trace = create_simple_trace()
        scorer = Guidelines(guidelines=["Be helpful"])
        result = scorer(
            inputs={"question": "What is MLflow?"}, outputs="MLflow is a platform", trace=trace
        )

        assert result.name == "guidelines"
        assert result.value is True
        mock_meets_guidelines.assert_called_once()


def test_expectations_guidelines_with_trace():
    with patch("mlflow.genai.judges.meets_guidelines") as mock_meets_guidelines:
        mock_meets_guidelines.return_value = Feedback(
            name="expectations_guidelines", value=True, rationale="Follows guidelines"
        )

        trace = create_simple_trace()
        scorer = ExpectationsGuidelines()
        result = scorer(trace=trace, expectations={"guidelines": ["Be helpful and concise"]})

        assert result.name == "expectations_guidelines"
        assert result.value is True
        mock_meets_guidelines.assert_called_once()


def test_expectations_guidelines_extraction_from_trace():
    trace = create_simple_trace()

    mlflow.log_expectation(
        trace_id=trace.info.trace_id, name="guidelines", value=["Be helpful", "Be concise"]
    )

    trace_with_expectations = mlflow.get_trace(trace.info.trace_id)

    with patch("mlflow.genai.judges.meets_guidelines") as mock_meets_guidelines:
        mock_meets_guidelines.return_value = Feedback(
            name="expectations_guidelines", value=True, rationale="Follows guidelines"
        )

        scorer = ExpectationsGuidelines()
        result = scorer(trace=trace_with_expectations)

        assert result.name == "expectations_guidelines"
        assert result.value is True
        mock_meets_guidelines.assert_called_once()
        call_args = mock_meets_guidelines.call_args
        assert call_args[1]["guidelines"] == ["Be helpful", "Be concise"]


def test_expectations_guidelines_fallback_with_trace(trace_without_inputs_outputs):
    patch_path = "mlflow.genai.scorers.builtin_scorers.get_chat_completions_with_structured_output"

    with patch(patch_path) as mock_extract:
        mock_extract.return_value = FieldExtraction(
            inputs='{"question": "test"}', outputs="test response"
        )

        with patch("mlflow.genai.judges.meets_guidelines") as mock_meets_guidelines:
            mock_meets_guidelines.return_value = Feedback(
                name="expectations_guidelines", value=True, rationale="Follows guidelines"
            )

            scorer = ExpectationsGuidelines()
            result = scorer(
                trace=trace_without_inputs_outputs, expectations={"guidelines": ["Be helpful"]}
            )

            assert result.name == "expectations_guidelines"
            assert result.value is True

            mock_extract.assert_called_once()
            call_args = mock_extract.call_args
            assert "trace" in call_args[1]
            assert call_args[1]["trace"] == trace_without_inputs_outputs


def test_expectations_guidelines_mixed_override():
    with patch("mlflow.genai.judges.meets_guidelines") as mock_meets_guidelines:
        mock_meets_guidelines.return_value = Feedback(
            name="expectations_guidelines", value=True, rationale="Follows guidelines"
        )

        trace = create_simple_trace()
        scorer = ExpectationsGuidelines()
        result = scorer(
            trace=trace,
            inputs={"question": "New question"},
            expectations={"guidelines": ["Be helpful"]},
        )

        assert result.name == "expectations_guidelines"
        assert result.value is True
        mock_meets_guidelines.assert_called_once()
        call_args = mock_meets_guidelines.call_args
        assert call_args[1]["context"]["request"] == "{'question': 'New question'}"
        expected_response = "MLflow is an open-source platform for ML lifecycle."
        assert call_args[1]["context"]["response"] == expected_response


def test_resolve_scorer_fields_with_trace_extraction(mock_judge_with_inputs_outputs):
    trace = create_simple_trace()

    fields = resolve_scorer_fields(trace=trace, judge=mock_judge_with_inputs_outputs)
    assert fields.inputs == {"question": "What is MLflow?"}
    assert fields.outputs == "MLflow is an open-source platform for ML lifecycle."
    assert fields.expectations is None

    fields = resolve_scorer_fields(
        trace=trace,
        judge=mock_judge_with_inputs_outputs,
        inputs="override inputs",
        outputs="override outputs",
    )
    assert fields.inputs == "override inputs"
    assert fields.outputs == "override outputs"


def test_resolve_scorer_fields_with_expectations(mock_judge_with_inputs_outputs):
    trace = create_simple_trace()
    mlflow.log_expectation(
        trace_id=trace.info.trace_id, name="expected_response", value="MLflow is a tool"
    )
    trace_with_expectations = mlflow.get_trace(trace.info.trace_id)

    fields = resolve_scorer_fields(
        trace=trace_with_expectations,
        judge=mock_judge_with_inputs_outputs,
        extract_expectations=True,
    )
    assert fields.inputs == {"question": "What is MLflow?"}
    assert fields.outputs == "MLflow is an open-source platform for ML lifecycle."
    assert fields.expectations == {"expected_response": "MLflow is a tool"}


def test_resolve_scorer_fields_llm_fallback(
    trace_without_inputs_outputs, mock_judge_with_inputs_outputs
):
    patch_path = "mlflow.genai.scorers.builtin_scorers.get_chat_completions_with_structured_output"

    with patch(patch_path) as mock_extract:
        mock_result = mock.Mock()
        mock_result.inputs = "extracted input"
        mock_result.outputs = "extracted output"
        mock_extract.return_value = mock_result

        fields = resolve_scorer_fields(
            trace=trace_without_inputs_outputs,
            judge=mock_judge_with_inputs_outputs,
            model="openai:/gpt-4",
        )

        assert fields.inputs == "extracted input"
        assert fields.outputs == "extracted output"
        assert fields.expectations is None

        mock_extract.assert_called_once()
        call_args = mock_extract.call_args
        assert call_args[1]["model_uri"] == "openai:/gpt-4"
        assert call_args[1]["trace"] == trace_without_inputs_outputs


def test_resolve_scorer_fields_llm_fallback_with_invalid_json(
    trace_without_inputs_outputs, mock_judge_with_inputs_outputs
):
    patch_path = "mlflow.genai.scorers.builtin_scorers.get_chat_completions_with_structured_output"

    with patch(patch_path) as mock_extract:
        mock_extract.side_effect = Exception("Failed to extract")

        fields = resolve_scorer_fields(
            trace=trace_without_inputs_outputs, judge=mock_judge_with_inputs_outputs
        )

        assert fields.inputs is None
        assert fields.outputs is None
        assert fields.expectations is None


def test_resolve_scorer_fields_partial_extraction(mock_judge_with_inputs_outputs):
    with mlflow.start_span(name="partial_span") as span:
        span.set_inputs({"question": "test"})
    trace_with_partial = mlflow.get_trace(span.trace_id)

    patch_path = "mlflow.genai.scorers.builtin_scorers.get_chat_completions_with_structured_output"

    with patch(patch_path) as mock_extract:
        mock_result = mock.Mock()
        mock_result.inputs = '{"question": "test"}'
        mock_result.outputs = "llm extracted output"
        mock_extract.return_value = mock_result

        fields = resolve_scorer_fields(
            trace=trace_with_partial, judge=mock_judge_with_inputs_outputs
        )

        assert fields.inputs == {"question": "test"}
        assert fields.outputs == "llm extracted output"
        assert fields.expectations is None


@pytest.mark.parametrize(
    ("needs_inputs", "needs_outputs", "expected_in_content", "not_expected_in_content"),
    [
        (True, False, ['"inputs": The initial user request/question'], ["outputs"]),
        (False, True, ['"outputs": The final system response'], ["inputs"]),
        (
            True,
            True,
            ['"inputs": The initial user request/question', '"outputs": The final system response'],
            [],
        ),
    ],
)
def test_construct_field_extraction_config_messages(
    needs_inputs, needs_outputs, expected_in_content, not_expected_in_content
):
    config = _construct_field_extraction_config(
        needs_inputs=needs_inputs, needs_outputs=needs_outputs
    )

    assert len(config.messages) == 2
    assert config.messages[0].role == "system"
    assert config.messages[1].role == "user"

    for expected in expected_in_content:
        assert expected in config.messages[0].content

    for not_expected in not_expected_in_content:
        assert not_expected not in config.messages[0].content


@pytest.mark.parametrize(
    ("needs_inputs", "needs_outputs", "expected_fields", "expected_descriptions"),
    [
        (
            True,
            False,
            {"inputs": True, "outputs": False},
            {"inputs": 'The user\'s original request (field name must be exactly "inputs")'},
        ),
        (
            False,
            True,
            {"inputs": False, "outputs": True},
            {"outputs": 'The system\'s final response (field name must be exactly "outputs")'},
        ),
        (
            True,
            True,
            {"inputs": True, "outputs": True},
            {
                "inputs": 'The user\'s original request (field name must be exactly "inputs")',
                "outputs": 'The system\'s final response (field name must be exactly "outputs")',
            },
        ),
    ],
)
def test_construct_field_extraction_config_schema(
    needs_inputs, needs_outputs, expected_fields, expected_descriptions
):
    config = _construct_field_extraction_config(
        needs_inputs=needs_inputs, needs_outputs=needs_outputs
    )

    schema_fields = config.schema.model_fields

    for field_name, should_exist in expected_fields.items():
        if should_exist:
            assert field_name in schema_fields
        else:
            assert field_name not in schema_fields

    for field_name, description in expected_descriptions.items():
        assert schema_fields[field_name].description == description


def test_construct_field_extraction_config_structure():
    config = _construct_field_extraction_config(needs_inputs=True, needs_outputs=True)

    assert config.messages[0].content.startswith("Extract the following fields from the trace.")
    assert "Use the provided tools to examine the trace's spans" in config.messages[0].content
    assert (
        "IMPORTANT: Return the result as JSON with the EXACT field names"
        in config.messages[0].content
    )
    expected_user_message = (
        "Use the tools to find the required fields, then return them as JSON "
        "with the exact field names specified."
    )
    assert config.messages[1].content == expected_user_message


def test_validate_required_fields_single_missing():
    from mlflow.exceptions import MlflowException

    judge = mock.Mock()
    judge.get_input_fields.return_value = [JudgeField(name="inputs", description="Test inputs")]

    fields = ExtractedFields(inputs=None, outputs="some output")

    with pytest.raises(MlflowException, match=r"TestScorer requires the following fields: inputs"):
        _validate_required_fields(fields, judge, "TestScorer")


def test_validate_required_fields_multiple_missing():
    from mlflow.exceptions import MlflowException

    judge = mock.Mock()
    judge.get_input_fields.return_value = [
        JudgeField(name="inputs", description="Test inputs"),
        JudgeField(name="outputs", description="Test outputs"),
        JudgeField(name="expectations", description="Test expectations"),
    ]

    fields = ExtractedFields(inputs=None, outputs=None, expectations=None)

    with pytest.raises(
        MlflowException,
        match=r"TestScorer requires the following fields: inputs, outputs, expectations",
    ):
        _validate_required_fields(fields, judge, "TestScorer")


def test_validate_required_fields_all_present():
    judge = mock.Mock()
    judge.get_input_fields.return_value = [
        JudgeField(name="inputs", description="Test inputs"),
        JudgeField(name="outputs", description="Test outputs"),
    ]

    fields = ExtractedFields(inputs="some input", outputs="some output")

    _validate_required_fields(fields, judge, "TestScorer")


def test_user_frustration_with_session():
    session_id = "test_session_123"
    traces = []
    for i in range(3):
        with mlflow.start_span(name=f"conversation_turn_{i}") as span:
            span.set_inputs({"question": f"User question {i}"})
            span.set_outputs(f"AI response {i}")
            mlflow.update_current_trace(metadata={TraceMetadataKey.TRACE_SESSION: session_id})
        traces.append(mlflow.get_trace(span.trace_id))

    with patch(
        "mlflow.genai.judges.instructions_judge.invoke_judge_model",
        return_value=Feedback(
            name="user_frustration", value="no_frustration", rationale="User is satisfied"
        ),
    ) as mock_invoke_judge:
        scorer = UserFrustration()
        result = scorer(session=traces)

        assert result.name == "user_frustration"
        assert result.value == "no_frustration"
        assert result.rationale == "User is satisfied"
        mock_invoke_judge.assert_called_once()


def test_user_frustration_with_custom_name_and_model(monkeypatch: pytest.MonkeyPatch):
    session_id = "test_session_456"
    traces = []
    with mlflow.start_span(name="test_turn") as span:
        span.set_inputs({"question": "Test question"})
        span.set_outputs("Test response")
        mlflow.update_current_trace(metadata={TraceMetadataKey.TRACE_SESSION: session_id})
    traces.append(mlflow.get_trace(span.trace_id))

    with patch(
        "mlflow.genai.judges.instructions_judge.invoke_judge_model",
        return_value=Feedback(
            name="custom_frustration_check",
            value="frustration_resolved",
            rationale="User was initially frustrated but satisfied by the end",
        ),
    ) as mock_invoke_judge:
        scorer = UserFrustration(name="custom_frustration_check", model="openai:/gpt-4")
        result = scorer(session=traces)

        assert result.name == "custom_frustration_check"
        assert result.value == "frustration_resolved"
        mock_invoke_judge.assert_called_once()


@pytest.mark.parametrize(
    ("name", "model", "expected_name"),
    [
        (None, None, "conversation_completeness"),
        ("custom_completion_check", "openai:/gpt-4", "custom_completion_check"),
    ],
)
def test_conversation_completeness_with_session(name, model, expected_name):
    session_id = "test_session_789"
    traces = []
    for i in range(3):
        with mlflow.start_span(name=f"conversation_turn_{i}") as span:
            span.set_inputs({"question": f"User question {i}"})
            span.set_outputs(f"AI response {i}")
            mlflow.update_current_trace(metadata={TraceMetadataKey.TRACE_SESSION: session_id})
        traces.append(mlflow.get_trace(span.trace_id))

    with patch(
        "mlflow.genai.judges.instructions_judge.invoke_judge_model",
        return_value=Feedback(name=expected_name, value="yes", rationale="All needs addressed"),
    ) as mock_invoke_judge:
        kwargs = {}
        if name:
            kwargs["name"] = name
        if model:
            kwargs["model"] = model
        scorer = ConversationCompleteness(**kwargs)
        result = scorer(session=traces)

        assert result.name == expected_name
        assert result.value == "yes"
        assert result.rationale == "All needs addressed"
        mock_invoke_judge.assert_called_once()


@pytest.mark.parametrize(
    ("name", "model", "expected_name", "rationale"),
    [
        (None, None, "completeness", "All questions answered"),
        ("custom_completeness_check", "openai:/gpt-4", "custom_completeness_check", "All good"),
    ],
)
def test_completeness_with_inputs_outputs(name, model, expected_name, rationale):
    with patch(
        "mlflow.genai.judges.instructions_judge.invoke_judge_model",
        return_value=Feedback(name=expected_name, value="yes", rationale=rationale),
    ) as mock_invoke_judge:
        kwargs = {}
        if name:
            kwargs["name"] = name
        if model:
            kwargs["model"] = model
        scorer = Completeness(**kwargs)
        result = scorer(
            inputs={"question": "What is MLflow?"},
            outputs="MLflow is an open-source platform for managing the ML lifecycle.",
        )

        assert result.name == expected_name
        assert result.value == "yes"
        assert result.rationale == rationale
        mock_invoke_judge.assert_called_once()


def test_completeness_with_trace():
    with patch(
        "mlflow.genai.judges.instructions_judge.invoke_judge_model",
        return_value=Feedback(name="completeness", value="yes", rationale="Fully addressed"),
    ) as mock_invoke_judge:
        trace = create_simple_trace()
        scorer = Completeness()
        result = scorer(trace=trace)

        assert result.name == "completeness"
        assert result.value == "yes"
        assert result.rationale == "Fully addressed"
        mock_invoke_judge.assert_called_once()


def test_conversational_safety_with_session():
    session_id = "test_session_safety"
    traces = []
    for i, (q, a) in enumerate(
        [
            ("What is Python?", "Python is a programming language."),
            ("How do I install it?", "You can download it from python.org."),
        ]
    ):
        with mlflow.start_span(name=f"turn_{i}") as span:
            span.set_inputs({"question": q})
            span.set_outputs(a)
            mlflow.update_current_trace(metadata={TraceMetadataKey.TRACE_SESSION: session_id})
        traces.append(mlflow.get_trace(span.trace_id))

    with patch(
        "mlflow.genai.judges.instructions_judge.invoke_judge_model",
        return_value=Feedback(
            name="conversational_safety",
            value="yes",
            rationale="Safe conversation across session",
        ),
    ) as mock_invoke_judge:
        scorer = ConversationalSafety()
        result = scorer(session=traces)

        assert result.name == "conversational_safety"
        assert result.value == "yes"
        assert result.rationale == "Safe conversation across session"
        mock_invoke_judge.assert_called_once()


@pytest.mark.parametrize(
    ("name", "model", "expected_name"),
    [
        (None, None, "conversational_safety"),
        ("custom_safety_check", "openai:/gpt-4", "custom_safety_check"),
    ],
)
def test_conversational_safety_with_custom_name_and_model(name, model, expected_name):
    session_id = "test_session_safety_custom"
    traces = []
    with mlflow.start_span(name="test_turn") as span:
        span.set_inputs({"question": "Test question"})
        span.set_outputs("Test response")
        mlflow.update_current_trace(metadata={TraceMetadataKey.TRACE_SESSION: session_id})
    traces.append(mlflow.get_trace(span.trace_id))

    with patch(
        "mlflow.genai.judges.instructions_judge.invoke_judge_model",
        return_value=Feedback(name=expected_name, value="yes", rationale="Conversation is safe"),
    ) as mock_invoke_judge:
        kwargs = {}
        if name:
            kwargs["name"] = name
        if model:
            kwargs["model"] = model
        scorer = ConversationalSafety(**kwargs)
        result = scorer(session=traces)

        assert result.name == expected_name
        assert result.value == "yes"
        assert result.rationale == "Conversation is safe"
        mock_invoke_judge.assert_called_once()


def test_conversational_safety_get_input_fields():
    scorer = ConversationalSafety()
    fields = scorer.get_input_fields()
    field_names = [field.name for field in fields]
    assert field_names == ["session"]


def test_conversational_safety_instructions():
    scorer = ConversationalSafety()
    instructions = scorer.instructions
    assert "conversation" in instructions.lower()
    assert "assistant" in instructions.lower()
    assert "safety" in instructions.lower()


<<<<<<< HEAD
def test_conversational_tool_call_efficiency_with_session():
    session_id = "test_session_efficiency"
    traces = []
    for i, (question, stock, stock_price) in enumerate(
        [
            ("What is the price of AAPL?", "AAPL", "150"),
            ("How about MSFT?", "MSFT", "300"),
        ]
    ):
        answer = f"{stock} is ${stock_price}."
        with mlflow.start_span(name=f"turn_{i}") as span:
            span.set_inputs({"question": question})
            span.set_outputs(answer)
            mlflow.update_current_trace(metadata={TraceMetadataKey.TRACE_SESSION: session_id})

            with mlflow.start_span(name="get_stock_price", span_type=SpanType.TOOL) as tool_span:
                tool_span.set_inputs({"symbol": stock})
                tool_span.set_outputs(f"${stock_price}")

        traces.append(mlflow.get_trace(span.trace_id))

    with patch(
        "mlflow.genai.judges.instructions_judge.InstructionsJudge.__call__"
    ) as mock_judge_call:
        mock_judge_call.return_value = Feedback(
            name="conversational_tool_call_efficiency",
            value=CategoricalRating.YES,
            rationale="Efficient tool usage across session",
        )

        scorer = ConversationalToolCallEfficiency()
        result = scorer(session=traces)

        assert result.name == "conversational_tool_call_efficiency"
        assert result.value == CategoricalRating.YES
        mock_judge_call.assert_called_once()


def test_conversational_tool_call_efficiency_get_input_fields():
    scorer = ConversationalToolCallEfficiency()
    fields = scorer.get_input_fields()
    field_names = [field.name for field in fields]
    assert field_names == ["session"]


def test_conversational_tool_call_efficiency_instructions():
    scorer = ConversationalToolCallEfficiency()
    instructions = scorer.instructions
    assert "tool" in instructions.lower()
    assert "efficient" in instructions.lower() or "redundant" in instructions.lower()
=======
def test_session_level_scorer_with_invalid_kwargs():
    scorer = UserFrustration()

    with pytest.raises(
        TypeError,
        match=r"Session level scorers can only accept the `session` and `expectations` "
        r"parameters\. Got unexpected keyword argument\(s\): 'trace'",
    ):
        scorer(trace=create_simple_trace())

    with pytest.raises(
        TypeError,
        match=r"Session level scorers can only accept the `session` and `expectations` "
        r"parameters\. Got unexpected keyword argument\(s\): 'outputs'",
    ):
        scorer(outputs="some output")


@pytest.mark.parametrize(
    ("name", "model", "expected_name", "rationale"),
    [
        (None, None, "summarization", "Good summary"),
        ("custom_summarization_check", "openai:/gpt-4", "custom_summarization_check", "Excellent"),
    ],
)
def test_summarization_with_inputs_outputs(name, model, expected_name, rationale):
    with patch(
        "mlflow.genai.judges.instructions_judge.invoke_judge_model",
        return_value=Feedback(name=expected_name, value="yes", rationale=rationale),
    ) as mock_invoke_judge:
        kwargs = {}
        if name:
            kwargs["name"] = name
        if model:
            kwargs["model"] = model
        scorer = Summarization(**kwargs)
        result = scorer(
            inputs={
                "text": (
                    "MLflow is an open-source platform for managing the end-to-end machine "
                    "learning lifecycle. It provides tools for experiment tracking, model "
                    "packaging, and deployment."
                )
            },
            outputs="MLflow is an ML lifecycle management platform.",
        )

        assert result.name == expected_name
        assert result.value == "yes"
        assert result.rationale == rationale
        mock_invoke_judge.assert_called_once()


def test_summarization_with_trace():
    with patch(
        "mlflow.genai.judges.instructions_judge.invoke_judge_model",
        return_value=Feedback(name="summarization", value="yes", rationale="Accurate summary"),
    ) as mock_invoke_judge:
        trace = create_simple_trace(
            inputs={"question": "Summarize MLflow"},
            outputs="MLflow is an open-source platform for managing ML workflows.",
        )
        scorer = Summarization()
        result = scorer(trace=trace)

        assert result.name == "summarization"
        assert result.value == "yes"
        assert result.rationale == "Accurate summary"
        mock_invoke_judge.assert_called_once()
>>>>>>> a04c61ce
<|MERGE_RESOLUTION|>--- conflicted
+++ resolved
@@ -1551,7 +1551,6 @@
     assert "safety" in instructions.lower()
 
 
-<<<<<<< HEAD
 def test_conversational_tool_call_efficiency_with_session():
     session_id = "test_session_efficiency"
     traces = []
@@ -1602,7 +1601,8 @@
     instructions = scorer.instructions
     assert "tool" in instructions.lower()
     assert "efficient" in instructions.lower() or "redundant" in instructions.lower()
-=======
+
+
 def test_session_level_scorer_with_invalid_kwargs():
     scorer = UserFrustration()
 
@@ -1671,5 +1671,4 @@
         assert result.name == "summarization"
         assert result.value == "yes"
         assert result.rationale == "Accurate summary"
-        mock_invoke_judge.assert_called_once()
->>>>>>> a04c61ce
+        mock_invoke_judge.assert_called_once()