--- conflicted
+++ resolved
@@ -245,8 +245,12 @@
             },
         },
     ]
-<<<<<<< HEAD
-
+    assert span.get_attribute(SpanAttributeKey.MESSAGE_FORMAT) == "mistral"
+    assert traces[0].info.token_usage == {
+        TokenUsageKey.INPUT_TOKENS: 11,
+        TokenUsageKey.OUTPUT_TOKENS: 19,
+        TokenUsageKey.TOTAL_TOKENS: 30,
+    }
 
 @patch(
     "mistralai.chat.Chat.do_request_async",
@@ -269,11 +273,10 @@
         for key in ["prompt_tokens", "completion_tokens", "total_tokens"]
     }
     assert span.outputs == DUMMY_CHAT_COMPLETION_RESPONSE.model_dump()
-=======
     assert span.get_attribute(SpanAttributeKey.MESSAGE_FORMAT) == "mistral"
     assert traces[0].info.token_usage == {
-        TokenUsageKey.INPUT_TOKENS: 11,
-        TokenUsageKey.OUTPUT_TOKENS: 19,
-        TokenUsageKey.TOTAL_TOKENS: 30,
-    }
->>>>>>> 066f68f6
+        TokenUsageKey.INPUT_TOKENS: 10,
+        TokenUsageKey.OUTPUT_TOKENS: 18,
+        TokenUsageKey.TOTAL_TOKENS: 28,
+    }
+    