## This file describes extra ML library dependencies that you, as an end user,
## must install in order to use various MLflow Python modules.
# Required by mlflow.spacy
# TODO: Remove `<3.8` once we bump the minimim supported python version of MLflow to 3.9.
spacy>=3.3.0,<3.8
# Required by mlflow.tensorflow
tensorflow>=2.10.0; platform_system!="Darwin" or platform_machine!="arm64"
tensorflow-macos>=2.10.0; platform_system=="Darwin" and platform_machine=="arm64"
# Required by mlflow.pytorch
torch>=1.11.0
torchvision>=0.12.0
lightning>=1.8.1
# Required by mlflow.xgboost
xgboost>=0.82
# Required by mlflow.lightgbm
lightgbm
# Required by mlflow.catboost
catboost
# Required by mlflow.statsmodels
statsmodels
# Required by mlflow.h2o
h2o
# Required by mlflow.onnx
onnx>=1.11.0
onnxruntime
tf2onnx
# Required by mlflow.spark and using Delta with MLflow Tracking datasets
pyspark
# Required by mlflow.paddle
paddlepaddle
# Required by mlflow.prophet
# NOTE: Prophet's whl build process will fail with dependencies not being present.
#   Installation will default to setup.py in order to install correctly.
#   To install in dev environment, ensure that gcc>=8 is installed to allow pystan
#   to compile the model binaries. See: https://gcc.gnu.org/install/
# Avoid 0.25 due to https://github.com/dr-prodigy/python-holidays/issues/1200
holidays!=0.25
prophet
# Required by mlflow.shap
# and shap evaluation functionality
shap>=0.42.1
# Required by mlflow.pmdarima
pmdarima
# Required by mlflow.diviner
diviner
# Required for using Hugging Face datasets with MLflow Tracking
# Avoid datasets < 2.19.1 due to an incompatibility issue https://github.com/huggingface/datasets/issues/6737
datasets>=2.19.1
# Required by mlflow.transformers
transformers
sentencepiece
setfit
librosa
ffmpeg
accelerate
# Required by mlflow.openai
openai
tiktoken
tenacity
# Required by mlflow.llama_index
llama_index
# Required for an agent example of mlflow.llama_index
llama-index-agent-openai
# Required by mlflow.langchain
langchain
# Required by mlflow.promptflow
promptflow
# Required by mlflow.sentence_transformers
sentence-transformers
# Required by mlflow.anthropic
anthropic
# Required by mlflow.ag2
ag2
# Required by mlflow.dspy
# In dspy 2.6.9, `dspy.__name__` is not 'dspy', but 'dspy.__metadata__',
# which causes auto-logging tests to fail.
dspy!=2.6.9
# Required by mlflow.litellm
litellm
# Required by mlflow.gemini
google-genai
# Required by mlflow.groq
groq
# Required by mlflow.mistral
mistralai
# Required by mlflow.autogen
autogen-agentchat
# Required by mlflow.semantic_kernel
semantic-kernel
<<<<<<< HEAD
# Required by mlflow.strands
strands-agents
=======
# Required by mlflow.agno
agno
>>>>>>> 8f6b8b75
<|MERGE_RESOLUTION|>--- conflicted
+++ resolved
@@ -87,10 +87,7 @@
 autogen-agentchat
 # Required by mlflow.semantic_kernel
 semantic-kernel
-<<<<<<< HEAD
 # Required by mlflow.strands
 strands-agents
-=======
 # Required by mlflow.agno
-agno
->>>>>>> 8f6b8b75
+agno